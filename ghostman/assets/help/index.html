<!DOCTYPE html>
<html lang="en">
<head>
    <meta charset="UTF-8">
    <meta name="viewport" content="width=device-width, initial-scale=1.0">
    <title>Ghostman Help - Complete User Guide</title>
    <link rel="stylesheet" href="css/help.css">
    <link rel="preconnect" href="https://fonts.googleapis.com">
    <link rel="preconnect" href="https://fonts.gstatic.com" crossorigin>
    <link href="https://fonts.googleapis.com/css2?family=Inter:wght@300;400;500;600;700&display=swap" rel="stylesheet">
</head>
<body>
    <div class="container">
        <!-- Header -->
        <header class="header">
            <div class="header-content">
                <div class="logo">
                    <h1><img src="../avatar.png" alt="Spector Avatar" style="width: 32px; height: 32px; vertical-align: middle; margin-right: 8px; border-radius: 50%;"> Ghostman</h1>
                    <span class="version">Complete User Guide - Meet Spector, your AI companion</span>
                </div>
                <nav class="nav">
                    <a href="#installation" class="nav-link">Installation</a>
                    <a href="#interface" class="nav-link">Interface</a>
                    <a href="#features" class="nav-link">Features</a>
                    <a href="#settings" class="nav-link">Settings</a>
                    <a href="#shortcuts" class="nav-link">Shortcuts</a>
                    <a href="#troubleshooting" class="nav-link">Help</a>
                </nav>
            </div>
        </header>

        <!-- Sidebar -->
        <aside class="sidebar">
            <div class="sidebar-content">
                <div class="search-box">
                    <input type="text" id="searchInput" placeholder="Search help...">
                </div>
                
                <nav class="sidebar-nav">
                    <div class="nav-section">
                        <h3>Getting Started</h3>
                        <ul>
                            <li><a href="#installation">Installation</a></li>
                            <li><a href="#first-setup">First Time Setup</a></li>
                            <li><a href="#api-keys">API Keys</a></li>
                        </ul>
                    </div>
                    
                    <div class="nav-section">
                        <h3>Interface Overview</h3>
                        <ul>
                            <li><a href="#main-window">Main Window</a></li>
                            <li><a href="#spector-avatar">Spector Avatar</a></li>
                            <li><a href="#tab-management">Tab Management</a></li>
                            <li><a href="#search-interface">Search Interface</a></li>
                            <li><a href="#window-controls">Window Controls</a></li>
                        </ul>
                    </div>
                    
                    <div class="nav-section">
                        <h3>Core Features</h3>
                        <ul>
                            <li><a href="#chat-interface">Chat Interface</a></li>
                            <li><a href="#conversation-system">Tabbed Conversations</a></li>
                            <li><a href="#conversation-management">Conversation Management</a></li>
                            <li><a href="#window-management">Window Management</a></li>
                        </ul>
                    </div>

                    <div class="nav-section">
                        <h3>Customization</h3>
                        <ul>
                            <li><a href="#themes">26 Themes</a></li>
                            <li><a href="#ai-models">AI Models</a></li>
                            <li><a href="#advanced-settings">Advanced Settings</a></li>
                        </ul>
                    </div>
                    
                    <div class="nav-section">
                        <h3>Reference</h3>
                        <ul>
                            <li><a href="#settings">Settings Configuration</a></li>
                            <li><a href="#keyboard-shortcuts">Keyboard Shortcuts</a></li>
                            <li><a href="#troubleshooting">Troubleshooting</a></li>
                            <li><a href="#getting-help">Getting Help</a></li>
                        </ul>
                    </div>
                </nav>
            </div>
        </aside>

        <!-- Main Content -->
        <main class="main-content">
            <!-- Welcome Section -->
            <section id="welcome" class="content-section">
                <div class="hero">
                    <h1>Ghostman Complete Guide</h1>
                    <p class="hero-subtitle">Your comprehensive guide to mastering Spector, your intelligent AI desktop companion with professional tabbed conversations and beautiful theming.</p>
                    
                    <div class="hero-features">
                        <div class="feature-item">
                            <span class="feature-icon">🤖</span>
                            <span>Multi-AI Support</span>
                        </div>
                        <div class="feature-item">
                            <span class="feature-icon">👻</span>
                            <span>Floating Avatar</span>
                        </div>
                        <div class="feature-item">
                            <span class="feature-icon">📑</span>
                            <span>Tabbed Conversations</span>
                        </div>
                        <div class="feature-item">
                            <span class="feature-icon">🎨</span>
                            <span>26 Beautiful Themes</span>
                        </div>
                        <div class="feature-item">
                            <span class="feature-icon">🔍</span>
                            <span>Advanced Search</span>
                        </div>
                        <div class="feature-item">
                            <span class="feature-icon">📁</span>
                            <span>Export & Archive</span>
                        </div>
                    </div>
                </div>
            </section>

            <!-- Installation -->
            <section id="installation" class="content-section">
                <h2>Installation</h2>
                
                <div class="info-box">
                    <p><strong>Requirements:</strong> Python 3.12+ and Windows 10/11, macOS, or Linux</p>
                </div>
                
                <div class="feature-grid">
                    <div class="feature-card">
                        <h4>🚀 Download & Setup</h4>
                        <div class="code-block">
                            <pre><code>git clone https://github.com/ghost-ng/Ghostman.git
cd Ghostman
python -m venv venv
venv\Scripts\activate  # Windows
# source venv/bin/activate  # macOS/Linux
pip install -r requirements.txt</code></pre>
                        </div>
                    </div>
                    
                    <div class="feature-card">
                        <h4>▶️ Run Ghostman</h4>
                        <div class="code-block">
                            <pre><code>python -m ghostman</code></pre>
                        </div>
                        <p>For debug mode:</p>
                        <div class="code-block">
                            <pre><code>python -m ghostman --debug</code></pre>
                        </div>
                    </div>
                </div>

                <div id="api-keys" class="subsection">
                    <h3>Get Your API Key</h3>
                    <div class="feature-grid">
                        <div class="feature-card">
                            <h4>🔑 API Providers</h4>
                            <ul>
                                <li><strong>OpenAI:</strong> <a href="https://platform.openai.com/" target="_blank">platform.openai.com</a></li>
                                <li><strong>Anthropic:</strong> <a href="https://console.anthropic.com/" target="_blank">console.anthropic.com</a></li>
                                <li><strong>Google:</strong> <a href="https://makersuite.google.com/" target="_blank">makersuite.google.com</a></li>
                                <li><strong>Local:</strong> Ollama and OpenAI-compatible APIs</li>
                            </ul>
                        </div>
                        
                        <div class="feature-card">
                            <h4>⚠️ Important Notes</h4>
                            <ul>
                                <li>API key required for AI features</li>
                                <li>Credits/usage limits apply per provider</li>
                                <li>Keys stored securely and encrypted</li>
                                <li>No data sent to Ghostman servers</li>
                            </ul>
                        </div>
                    </div>
                </div>
            </section>

            <!-- First Time Setup -->
            <section id="first-setup" class="content-section">
                <h2>First Time Setup</h2>
                
                <div class="feature-grid">
                    <div class="feature-card">
                        <h4>1️⃣ Configure AI Model</h4>
                        <ol class="step-list">
                            <li>Click the gear icon to open Settings</li>
                            <li>Go to "AI Model" tab</li>
                            <li>Enter your API key</li>
                            <li>Choose your provider (OpenAI, Anthropic, Google, Local)</li>
                            <li>Select your preferred model</li>
                            <li>Adjust temperature and settings if needed</li>
                        </ol>
                    </div>
                    
                    <div class="feature-card">
                        <h4>2️⃣ Choose Theme</h4>
                        <ol class="step-list">
                            <li>Click Settings → Interface tab</li>
                            <li>Browse 26 available themes</li>
                            <li>Preview themes before applying</li>
                            <li>Popular choices: cyber, arctic_white, lilac</li>
                            <li>Apply and enjoy instant visual update</li>
                        </ol>
                    </div>
                    
                    <div class="feature-card">
                        <h4>3️⃣ Start Chatting</h4>
                        <ol class="step-list">
                            <li>Click Spector (floating avatar) to open chat</li>
                            <li>Type your first message</li>
                            <li>Press Enter to send</li>
                            <li>Watch real-time AI response streaming</li>
                            <li>Use "+" button for new conversations</li>
                        </ol>
                    </div>
                </div>
            </section>

            <!-- Interface Overview -->
            <section id="interface" class="content-section">
                <h2>Interface Overview</h2>
                <p>Ghostman features an intuitive interface with multiple components working together seamlessly. Here's a detailed tour of each interface element:</p>

                <div id="main-window" class="subsection">
                    <h3>Main Application Window</h3>
                    <div class="screenshot">
                        <img src="images/appwindow.png" alt="Main Ghostman application window showing the complete interface">
                        <p class="caption">Complete Ghostman interface with chat area, tabs, and controls</p>
                    </div>
                    <div class="info-box">
                        <p><strong>Main Window Components:</strong></p>
                        <ul>
                            <li><strong>Chat Area:</strong> Central conversation display with markdown formatting</li>
                            <li><strong>Input Field:</strong> Message composition area at the bottom</li>
                            <li><strong>Tab Bar:</strong> Multiple conversation tabs for organization</li>
                            <li><strong>Title Bar:</strong> Window controls and application branding</li>
                            <li><strong>Status Indicators:</strong> Visual feedback for AI processing states</li>
                            <li><strong>Toolbar:</strong> Quick access buttons for common actions</li>
                        </ul>
                    </div>
                </div>

                <div id="window-controls" class="subsection">
                    <h3>Title Bar & Window Controls</h3>
                    <div class="screenshot">
                        <img src="images/titlebar.png" alt="Application title bar with window controls">
                        <p class="caption">Title bar showing window controls and application title</p>
                    </div>
                    <div class="feature-grid">
                        <div class="feature-card">
                            <h4>🎯 Title Bar Features</h4>
                            <ul>
                                <li><strong>Application Title:</strong> Shows "Ghostman" branding</li>
                                <li><strong>Minimize Button:</strong> Hide to system tray</li>
                                <li><strong>Close Button:</strong> Exit application or hide window</li>
                                <li><strong>Drag Area:</strong> Click and drag to move window</li>
                                <li><strong>Context Menu:</strong> Right-click for additional options</li>
                            </ul>
                        </div>
                        
                        <div class="feature-card">
                            <h4>🎛️ Window Behavior</h4>
                            <ul>
                                <li><strong>Always on Top:</strong> Keep above other windows (Alt+H)</li>
                                <li><strong>Opacity Control:</strong> Adjust transparency 20-100%</li>
                                <li><strong>Minimize to Tray:</strong> Hide while keeping Ghostman running</li>
                                <li><strong>Smart Positioning:</strong> Remembers last window position</li>
                            </ul>
                        </div>
                    </div>
                </div>

                <div id="resize-handles" class="subsection">
                    <h3>Window Resizing</h3>
                    <div class="screenshot">
                        <img src="images/move_handles.png" alt="Window resize handles for adjusting window size">
                        <p class="caption">Resize handles allowing flexible window sizing</p>
                    </div>
                    <div class="info-box">
                        <p><strong>Flexible Resizing:</strong></p>
                        <ul>
                            <li><strong>Edge Handles:</strong> Drag any edge to resize horizontally or vertically</li>
                            <li><strong>Corner Handles:</strong> Drag corners for proportional resizing</li>
                            <li><strong>Minimum Size:</strong> Prevents window from becoming too small</li>
                            <li><strong>Smart Snapping:</strong> Automatically adjusts to screen boundaries</li>
                            <li><strong>Content Adaptation:</strong> Interface elements resize fluidly</li>
                        </ul>
                    </div>
                </div>

                <div id="tab-management" class="subsection">
                    <h3>Tab Management Interface</h3>
                    <div class="screenshot">
                        <img src="images/titlebar_tabs.png" alt="Tab management interface showing multiple conversation tabs">
                        <p class="caption">Tab interface for managing multiple conversations</p>
                    </div>
                    <div class="feature-grid">
                        <div class="feature-card">
                            <h4>📑 Tab Features</h4>
                            <ul>
                                <li><strong>New Tab Button (+):</strong> Create fresh conversations</li>
                                <li><strong>Tab Titles:</strong> Auto-update with conversation content</li>
                                <li><strong>Save Button:</strong> Dedicated save with theme-aware icons</li>
                                <li><strong>Close Buttons:</strong> Individual tab closure</li>
                                <li><strong>Context Isolation:</strong> Separate conversation states</li>
                                <li><strong>Visual Indicators:</strong> Active tab highlighting</li>
                            </ul>
                        </div>
                        
                        <div class="feature-card">
                            <h4>⚡ Tab Operations</h4>
                            <ul>
                                <li><strong>Click to Switch:</strong> Instant tab navigation</li>
                                <li><strong>Right-click Menu:</strong> Rename, close, duplicate options</li>
                                <li><strong>Drag to Reorder:</strong> Organize tabs by priority</li>
                                <li><strong>Auto-save:</strong> Conversations saved automatically</li>
                                <li><strong>Session Restore:</strong> Tabs restored on restart</li>
                            </ul>
                        </div>
                    </div>
                </div>

                <div id="search-interface" class="subsection">
                    <h3>Search Interface</h3>
                    <div class="screenshot">
                        <img src="images/searchbar.png" alt="Search interface for finding conversations">
                        <p class="caption">Advanced search interface for conversation discovery</p>
                    </div>
                    <div class="feature-grid">
                        <div class="feature-card">
                            <h4>🔍 Search Features</h4>
                            <ul>
                                <li><strong>Full-Text Search:</strong> Search across all conversation content</li>
                                <li><strong>Real-time Results:</strong> Instant search as you type</li>
                                <li><strong>Smart Filtering:</strong> Advanced search operators</li>
                                <li><strong>Date Filters:</strong> Find conversations from specific periods</li>
                                <li><strong>Status Filters:</strong> Show active, pinned, or archived</li>
                            </ul>
                        </div>
                        
                        <div class="feature-card">
                            <h4>⌨️ Search Shortcuts</h4>
                            <ul>
                                <li><strong>Ctrl+F:</strong> Open search interface</li>
                                <li><strong>Escape:</strong> Close search and return to chat</li>
                                <li><strong>Enter:</strong> Open selected conversation</li>
                                <li><strong>Up/Down:</strong> Navigate search results</li>
                            </ul>
                        </div>
                    </div>
                </div>

                <div id="spector-avatar" class="subsection">
                    <h3>Spector (Floating Avatar)</h3>
                    <div class="info-box">
                        <p><strong>Spector</strong> is your floating AI companion that provides instant access to conversations:</p>
                    </div>
                    <div class="feature-grid">
                        <div class="feature-card">
                            <h4>👻 Avatar Behavior</h4>
                            <ul>
                                <li><strong>Click to Open:</strong> Single-click shows/hides chat window</li>
                                <li><strong>Drag and Drop:</strong> Move anywhere on your screen</li>
                                <li><strong>Always on Top:</strong> Stays above other windows</li>
                                <li><strong>Smart Positioning:</strong> Avoids screen edges automatically</li>
                                <li><strong>Visual Feedback:</strong> Hover effects and click responses</li>
                            </ul>
                        </div>
                        
                        <div class="feature-card">
                            <h4>🎭 Visual States</h4>
                            <ul>
                                <li><strong>Idle:</strong> Gentle floating animation when waiting</li>
                                <li><strong>Thinking:</strong> Processing animation during AI requests</li>
                                <li><strong>Speaking:</strong> Active state while displaying responses</li>
                                <li><strong>Error:</strong> Visual indication of connection issues</li>
                                <li><strong>Minimized:</strong> Reduced opacity when not in focus</li>
                            </ul>
                        </div>
                    </div>
                </div>
            </section>

            <!-- Core Features -->
            <section id="features" class="content-section">
                <h2>Core Features</h2>

                <div id="chat-interface" class="subsection">
                    <h3>Chat Interface</h3>
                    <div class="feature-grid">
                        <div class="feature-card">
                            <h4>💬 Chat Features</h4>
                            <ul>
                                <li><strong>Real-time Streaming:</strong> Watch AI responses appear live</li>
                                <li><strong>Markdown Support:</strong> Rich text formatting and code highlighting</li>
                                <li><strong>Message History:</strong> Scroll to see previous conversations</li>
                                <li><strong>Copy Messages:</strong> Right-click any message to copy</li>
                                <li><strong>Multi-line Input:</strong> Shift+Enter for new lines without sending</li>
                                <li><strong>Message Actions:</strong> Edit, delete, regenerate responses</li>
                            </ul>
                        </div>
                        
                        <div class="feature-card">
                            <h4>⌨️ Input Controls</h4>
                            <ul>
<<<<<<< HEAD
                                <li>Real-time AI response streaming</li>
                                <li>Enhanced markdown formatting with mistune v3 (37% faster)</li>
                                <li>Code syntax highlighting</li>
                                <li>Copy individual messages</li>
=======
                                <li><strong>Enter:</strong> Send message</li>
                                <li><strong>Shift+Enter:</strong> New line without sending</li>
                                <li><strong>Up/Down:</strong> Navigate message history</li>
                                <li><strong>Ctrl+A:</strong> Select all text in input</li>
                                <li><strong>Ctrl+Z/Y:</strong> Undo/Redo in text input</li>
                                <li><strong>Auto-complete:</strong> Smart suggestions as you type</li>
>>>>>>> c545487a
                            </ul>
                        </div>
                        
                        <div class="feature-card">
                            <h4>🔗 Interactive Links</h4>
                            <ul>
                                <li>Clickable markdown links <code>[text](URL)</code></li>
                                <li>External URLs open in browser</li>
                                <li>Right-click for context menu:
                                    <ul>
                                        <li>🌐 Open Link</li>
                                        <li>📋 Copy Link Address</li>
                                        <li>📄 Copy Text</li>
                                        <li>🗂️ Select All</li>
                                    </ul>
                                </li>
                                <li><strong>💡 Tip:</strong> If cursor doesn't change on hover, use right-click menu for link access</li>
                            </ul>
                        </div>
                        
                        <div class="feature-card">
                            <h4>📝 Markdown Support</h4>
                            <ul>
                                <li><strong>Headers:</strong> <code># H1</code>, <code>## H2</code>, <code>### H3</code></li>
                                <li><strong>Emphasis:</strong> <code>**bold**</code>, <code>*italic*</code></li>
                                <li><strong>Code:</strong> <code>`inline`</code> and <code>```blocks```</code></li>
                                <li><strong>Lists:</strong> <code>1. ordered</code>, <code>- unordered</code></li>
                                <li><strong>Links:</strong> <code>[text](https://example.com)</code></li>
                                <li><strong>Tables:</strong> Full markdown table support</li>
                                <li><strong>More:</strong> <code>~~strikethrough~~</code>, <code>==highlights==</code>, <code>&gt; blockquotes</code></li>
                            </ul>
                        </div>
                    </div>
                </div>

                <div id="conversation-system" class="subsection">
                    <h3>Tabbed Conversation System</h3>
                    <div class="info-box">
                        <p><strong>Professional multi-conversation management</strong> with isolated contexts and smart organization.</p>
                    </div>
                    <div class="feature-grid">
                        <div class="feature-card">
                            <h4>📑 Tab Management</h4>
                            <ul>
                                <li><strong>New Tab:</strong> Click "+" for fresh conversations</li>
                                <li><strong>Switch Tabs:</strong> Click any tab to switch contexts</li>
                                <li><strong>Tab Titles:</strong> Auto-update with conversation content</li>
                                <li><strong>Context Isolation:</strong> Each tab maintains separate AI context</li>
                                <li><strong>Auto-save:</strong> All conversations saved automatically</li>
                                <li><strong>Session Restore:</strong> Tabs restored when restarting</li>
                            </ul>
                        </div>
                        
                        <div class="feature-card">
                            <h4>💾 Enhanced Save Functionality</h4>
                            <ul>
                                <li><strong>Title Bar Save Button:</strong> Instant access to save</li>
                                <li><strong>Theme-Aware Icons:</strong> Automatic dark/light adaptation</li>
                                <li><strong>Quick Save:</strong> No menu navigation required</li>
                                <li><strong>Background Saves:</strong> Automatic periodic saving</li>
                                <li><strong>Export Options:</strong> Multiple format support</li>
                            </ul>
                        </div>
                    </div>
                </div>

                <div id="conversation-management" class="subsection">
                    <h3>Conversation Management</h3>
                    <div class="feature-grid">
                        <div class="feature-card">
                            <h4>📊 Status System</h4>
                            <ul>
                                <li><strong>Active (🔥):</strong> Currently selected conversation</li>
                                <li><strong>Pinned (⭐):</strong> Important conversations for easy access</li>
                                <li><strong>Archived (📦):</strong> Older conversations moved to archive</li>
                                <li><strong>Deleted (🗑️):</strong> Removed conversations</li>
                            </ul>
                        </div>
                        
                        <div class="feature-card">
                            <h4>🗂️ Organization Features</h4>
                            <ul>
                                <li><strong>Full-Text Search:</strong> Search across all content</li>
                                <li><strong>Date Filters:</strong> Find conversations from specific times</li>
                                <li><strong>Status Filters:</strong> Show only specific conversation types</li>
                                <li><strong>Bulk Operations:</strong> Manage multiple conversations</li>
                                <li><strong>Smart Sorting:</strong> Recent, alphabetical, or custom order</li>
                            </ul>
                        </div>
                        
                        <div class="feature-card">
                            <h4>📤 Export Options</h4>
                            <ul>
                                <li><strong>JSON:</strong> Technical format with all metadata</li>
                                <li><strong>TXT:</strong> Plain text for simple sharing</li>
                                <li><strong>Markdown:</strong> Formatted text with structure</li>
                                <li><strong>HTML:</strong> Web-ready format with styling</li>
                                <li><strong>PDF:</strong> Professional document format</li>
                            </ul>
                        </div>
                    </div>
                </div>

                <div id="window-management" class="subsection">
                    <h3>Window Management</h3>
                    <div class="feature-grid">
                        <div class="feature-card">
                            <h4>🖥️ Window Controls</h4>
                            <ul>
                                <li><strong>Always on Top:</strong> Keep chat above other apps (Alt+H)</li>
                                <li><strong>Opacity Control:</strong> Adjust transparency 20-100%</li>
                                <li><strong>Flexible Resizing:</strong> Drag corners/edges to resize</li>
                                <li><strong>Smart Positioning:</strong> Remembers window placement</li>
                                <li><strong>Multi-Monitor:</strong> Works across multiple screens</li>
                            </ul>
                        </div>
                        
                        <div class="feature-card">
                            <h4>🔧 System Integration</h4>
                            <ul>
                                <li><strong>System Tray:</strong> Right-click tray icon for full menu</li>
                                <li><strong>Minimize to Tray:</strong> Hide avatar while keeping running</li>
                                <li><strong>Startup Options:</strong> Auto-start with Windows/macOS</li>
                                <li><strong>Notifications:</strong> System notifications for important updates</li>
                                <li><strong>Global Hotkeys:</strong> System-wide keyboard shortcuts</li>
                            </ul>
                        </div>
                    </div>
                </div>
            </section>

            <!-- Themes -->
            <section id="themes" class="content-section">
                <h2>Themes (26 Total)</h2>
                <p>Choose from 26 professionally designed themes with smart icon adaptation and optimal contrast ratios.</p>

                <div class="subsection">
                    <h3>Dark Themes (21)</h3>
                    <div class="feature-grid">
                        <div class="feature-card">
                            <h4>💻 Tech & Programming</h4>
                            <ul>
                                <li><strong>dark_matrix:</strong> Matrix-inspired green on black</li>
                                <li><strong>cyberpunk:</strong> Neon green and blue tech aesthetic</li>
                                <li><strong>cyber:</strong> Full cyberpunk neon aesthetic</li>
                                <li><strong>ocean_deep:</strong> Deep sea blues</li>
                                <li><strong>midnight_blue:</strong> Deep blue professional theme</li>
                            </ul>
                        </div>
                        
                        <div class="feature-card">
                            <h4>🎨 Creative & Artistic</h4>
                            <ul>
                                <li><strong>sunset_orange:</strong> Warm orange and red tones</li>
                                <li><strong>royal_purple:</strong> Elegant purple theme</li>
                                    <li><strong>fireswamp:</strong> Warm reds and oranges</li>
                                <li><strong>steampunk:</strong> Victorian copper and brass</li>
                            </ul>
                        </div>
                        
                        <div class="feature-card">
                            <h4>🌿 Nature & Environment</h4>
                            <ul>
                                <li><strong>forest_green:</strong> Natural green tones</li>
                                <li><strong>forest:</strong> Rich forest greens</li>
                                <li><strong>earth_tones:</strong> Brown and warm natural colors</li>
                                <li><strong>ocean:</strong> Ocean blue theme</li>
                                <li><strong>mintly:</strong> Fresh mint colors</li>
                            </ul>
                        </div>
                        
                        <div class="feature-card">
                            <h4>⭐ Popular & Standardized</h4>
                            <ul>
                                <li><strong>solarized_dark:</strong> Popular developer theme</li>
                                <li><strong>dracula:</strong> Purple vampire theme</li>
                                <li><strong>moonlight:</strong> Silver and blue night theme</li>
                                <li><strong>openwebui_like:</strong> Web UI inspired design</li>
                                <li><strong>firefly:</strong> Warm yellow-green glow</li>
                                <li><strong>pulse:</strong> Dynamic blue theme</li>
                            </ul>
                        </div>
                    </div>
                </div>

                <div class="subsection">
                    <h3>Light Themes (6)</h3>
                    <div class="feature-grid">
                        <div class="feature-card">
                            <h4>💼 Professional</h4>
                            <ul>
                                <li><strong>arctic_white:</strong> Clean professional look</li>
                                <li><strong>openai_like:</strong> OpenAI-inspired design</li>
                                <li><strong>openui_like:</strong> Modern UI theme</li>
                            </ul>
                        </div>
                        
                        <div class="feature-card">
                            <h4>🎨 Creative & Soft</h4>
                            <ul>
                                <li><strong>lilac:</strong> Soft purple light theme</li>
                            </ul>
                        </div>
                        
                        <div class="feature-card">
                            <h4>☀️ Warm & Energetic</h4>
                            <ul>
                                <li><strong>sunburst:</strong> Golden orange theme</li>
                                <li><strong>solarized_light:</strong> Popular light developer theme</li>
                            </ul>
                        </div>
                    </div>
                </div>

                <div class="subsection">
                    <h3>Theme Selection Guide</h3>
                    <div class="feature-grid">
                        <div class="feature-card">
                            <h4>💼 By Use Case</h4>
                            <ul>
                                <li><strong>Programming:</strong> dark_matrix, ocean_deep, solarized_dark, cyber</li>
                                <li><strong>Professional:</strong> midnight_blue, arctic_white, openai_like</li>
                                <li><strong>Creative:</strong> sunset_orange, cyberpunk, royal_purple, steampunk</li>
                                <li><strong>Long Sessions:</strong> forest_green, earth_tones, moonlight</li>
                            </ul>
                        </div>
                        
                        <div class="feature-card">
                            <h4>🌍 By Environment</h4>
                            <ul>
                                <li><strong>Bright Office:</strong> arctic_white, openai_like, sunburst</li>
                                <li><strong>Evening/Night:</strong> midnight_blue, forest_green, moonlight</li>
                                <li><strong>Dark Room:</strong> dark_matrix, ocean_deep, cyber</li>
                                <li><strong>Mixed Lighting:</strong> earth_tones, solarized variants</li>
                            </ul>
                        </div>
                        
                        <div class="feature-card">
                            <h4>🎭 By Personal Style</h4>
                            <ul>
                                <li><strong>Minimalist:</strong> arctic_white, openai_like, solarized_light</li>
                                <li><strong>Tech Enthusiast:</strong> dark_matrix, cyberpunk, cyber</li>
                                <li><strong>Nature Lover:</strong> forest_green, earth_tones, forest</li>
                                <li><strong>Artistic:</strong> royal_purple, sunset_orange, fireswamp</li>
                            </ul>
                        </div>
                        
                        <div class="feature-card">
                            <h4>🎨 Applying Themes</h4>
                            <ol class="step-list">
                                <li>Open Settings (click gear icon)</li>
                                <li>Click "Interface" tab</li>
                                <li>Browse themes in dropdown</li>
                                <li>Preview with live update</li>
                                <li>Apply instantly</li>
                            </ol>
                        </div>
                    </div>
                </div>
            </section>

            <!-- Advanced Features -->
            <section id="advanced-features" class="content-section">
                <h2>Advanced Features</h2>

                <div id="ai-models" class="subsection">
                    <h3>AI Model Configuration</h3>
                    <div class="feature-grid">
                        <div class="feature-card">
                            <h4>🤖 OpenAI</h4>
                            <ul>
                                <li><strong>GPT-4:</strong> Latest flagship model with advanced reasoning</li>
                                <li><strong>GPT-3.5-turbo:</strong> Fast and efficient for most tasks</li>
                                <li><strong>Custom models:</strong> If available in your account</li>
                                <li><strong>Temperature:</strong> 0-2 range for creativity control</li>
                            </ul>
                        </div>
                        
                        <div class="feature-card">
                            <h4>🧠 Anthropic (Claude)</h4>
                            <ul>
                                <li><strong>Claude-3:</strong> Latest model with enhanced capabilities</li>
                                <li><strong>Claude-2:</strong> Reliable general-purpose model</li>
                                <li><strong>Claude Instant:</strong> Faster responses for simple tasks</li>
                                <li><strong>Temperature:</strong> 0.0-1.0 range (different from OpenAI)</li>
                            </ul>
                        </div>
                        
                        <div class="feature-card">
                            <h4>🔬 Google AI</h4>
                            <ul>
                                <li><strong>Gemini Pro:</strong> Advanced multimodal capabilities</li>
                                <li><strong>Gemini Ultra:</strong> Most capable model</li>
                                <li><strong>Gemini Nano:</strong> Lightweight option</li>
                                <li><strong>Multimodal:</strong> Image and text understanding</li>
                            </ul>
                        </div>
                        
                        <div class="feature-card">
                            <h4>💻 Local Models</h4>
                            <ul>
                                <li><strong>Ollama:</strong> Local LLM serving platform</li>
                                <li><strong>OpenAI-compatible:</strong> Local servers and APIs</li>
                                <li><strong>Custom endpoints:</strong> Any OpenAI-format API</li>
                                <li><strong>Privacy:</strong> Complete local processing</li>
                            </ul>
                        </div>
                    </div>
                </div>

                <div id="advanced-settings" class="subsection">
                    <h3>Customization Options</h3>
                    <div class="feature-grid">
                        <div class="feature-card">
                            <h4>🎛️ Model Settings</h4>
                            <ul>
                                <li><strong>Temperature:</strong> Adjust creativity (0.0-2.0)</li>
                                <li><strong>Max Tokens:</strong> Control response length</li>
                                <li><strong>Streaming:</strong> Real-time response display</li>
                                <li><strong>System Prompts:</strong> Custom AI behavior instructions</li>
                                <li><strong>Context Window:</strong> Conversation memory length</li>
                            </ul>
                        </div>
                        
                        <div class="feature-card">
                            <h4>🖥️ Interface Settings</h4>
                            <ul>
                                <li><strong>Opacity:</strong> Window transparency (20-100%)</li>
                                <li><strong>Window Behavior:</strong> Always on top, start minimized</li>
                                <li><strong>Animation Speed:</strong> Control transition effects</li>
                                <li><strong>Status Indicators:</strong> Show/hide conversation icons</li>
                                <li><strong>Auto-hide Avatar:</strong> Minimize when inactive</li>
                            </ul>
                        </div>
                        
                        <div class="feature-card">
                            <h4>🔤 Font Customization</h4>
                            <ul>
                                <li><strong>AI Response Font:</strong> Choose family, size, and style</li>
                                <li><strong>User Input Font:</strong> Customize message appearance</li>
                                <li><strong>Line Spacing:</strong> Adjust readability</li>
                                <li><strong>Monospace Option:</strong> Perfect for technical discussions</li>
                                <li><strong>Font Scaling:</strong> DPI and zoom support</li>
                            </ul>
                        </div>
                        
                        <div class="feature-card">
                            <h4>🛠️ Advanced Settings</h4>
                            <ul>
                                <li><strong>Logging Levels:</strong> DEBUG, INFO, WARNING, ERROR</li>
                                <li><strong>Performance:</strong> Memory limits, cache settings</li>
                                <li><strong>Network:</strong> Timeout, retry logic, proxy support</li>
                                <li><strong>Development:</strong> Debug features and metrics</li>
                                <li><strong>Security:</strong> PKI authentication for enterprise</li>
                            </ul>
                        </div>
                    </div>
                </div>

                <div class="subsection">
                    <h3>Security Features</h3>
                    <div class="feature-grid">
                        <div class="feature-card">
                            <h4>🔐 PKI Authentication</h4>
                            <p>Enterprise-grade security for organizational use:</p>
                            <ul>
                                <li><strong>Certificate Management:</strong> Import and manage certificates</li>
                                <li><strong>Auto-Renewal:</strong> Automatic certificate updates</li>
                                <li><strong>Secure Storage:</strong> Encrypted certificate storage</li>
                                <li><strong>Audit Trails:</strong> Track access and usage</li>
                            </ul>
                        </div>
                        
                        <div class="feature-card">
                            <h4>🛡️ Data Security</h4>
                            <ul>
                                <li><strong>Local Storage:</strong> Conversation data encrypted at rest</li>
                                <li><strong>Secure API Keys:</strong> Protected credential storage</li>
                                <li><strong>No Data Transmission:</strong> No data sent to Ghostman servers</li>
                                <li><strong>TLS/SSL:</strong> All API communication encrypted</li>
                            </ul>
                        </div>
                    </div>
                </div>
            </section>

            <!-- Keyboard Shortcuts -->
            <section id="keyboard-shortcuts" class="content-section">
                <h2>Keyboard Shortcuts</h2>
                
                <div class="shortcuts-grid">
                    <div class="shortcuts-category">
                        <h4>Chat Interface</h4>
                        <div class="shortcut-item">
                            <kbd>Enter</kbd>
                            <span>Send message</span>
                        </div>
                        <div class="shortcut-item">
                            <kbd>Shift</kbd> + <kbd>Enter</kbd>
                            <span>New line without sending</span>
                        </div>
                        <div class="shortcut-item">
                            <kbd>Ctrl</kbd> + <kbd>N</kbd>
                            <span>New conversation</span>
                        </div>
                        <div class="shortcut-item">
                            <kbd>Ctrl</kbd> + <kbd>T</kbd>
                            <span>New tab</span>
                        </div>
                        <div class="shortcut-item">
                            <kbd>Ctrl</kbd> + <kbd>S</kbd>
                            <span>Save conversation</span>
                        </div>
                        <div class="shortcut-item">
                            <kbd>Ctrl</kbd> + <kbd>F</kbd>
                            <span>Search conversations</span>
                        </div>
                    </div>
                    
                    <div class="shortcuts-category">
                        <h4>Window Management</h4>
                        <div class="shortcut-item">
                            <kbd>Ctrl</kbd> + <kbd>,</kbd>
                            <span>Open settings</span>
                        </div>
                        <div class="shortcut-item">
                            <kbd>Alt</kbd> + <kbd>H</kbd>
                            <span>Toggle always on top</span>
                        </div>
                        <div class="shortcut-item">
                            <kbd>Ctrl</kbd> + <kbd>H</kbd>
                            <span>Hide chat window</span>
                        </div>
                        <div class="shortcut-item">
                            <kbd>Ctrl</kbd> + <kbd>M</kbd>
                            <span>Minimize application</span>
                        </div>
                        <div class="shortcut-item">
                            <kbd>Escape</kbd>
                            <span>Close current dialog</span>
                        </div>
                    </div>
                    
                    <div class="shortcuts-category">
                        <h4>Text Editing</h4>
                        <div class="shortcut-item">
                            <kbd>Ctrl</kbd> + <kbd>A</kbd>
                            <span>Select all text in input</span>
                        </div>
                        <div class="shortcut-item">
                            <kbd>Ctrl</kbd> + <kbd>Z</kbd>
                            <span>Undo in text input</span>
                        </div>
                        <div class="shortcut-item">
                            <kbd>Ctrl</kbd> + <kbd>Y</kbd>
                            <span>Redo in text input</span>
                        </div>
                        <div class="shortcut-item">
                            <kbd>Up</kbd> / <kbd>Down</kbd>
                            <span>Navigate message history</span>
                        </div>
                    </div>
                    
                    <div class="shortcuts-category">
                        <h4>Conversation Browser</h4>
                        <div class="shortcut-item">
                            <kbd>Enter</kbd>
                            <span>Open selected conversation</span>
                        </div>
                        <div class="shortcut-item">
                            <kbd>Delete</kbd>
                            <span>Delete selected conversation</span>
                        </div>
                        <div class="shortcut-item">
                            <kbd>Ctrl</kbd> + <kbd>E</kbd>
                            <span>Export conversation</span>
                        </div>
                        <div class="shortcut-item">
                            <span>Click Spector</span>
                            <span>Show/hide chat</span>
                        </div>
                        <div class="shortcut-item">
                            <span>Right-click tray</span>
                            <span>Access menu</span>
                        </div>
                    </div>
                </div>
            </section>

            <!-- Troubleshooting -->
            <section id="troubleshooting" class="content-section">
                <h2>Troubleshooting</h2>

                <div class="subsection">
                    <h3>Common Issues</h3>
                    <div class="feature-grid">
                        <div class="feature-card">
                            <h4>🔌 Connection Problems</h4>
                            <p><strong>"API connection failed"</strong></p>
                            <ul>
                                <li>Check internet connection</li>
                                <li>Verify API key is correct and has credits</li>
                                <li>Confirm AI service is available</li>
                                <li>Check firewall/proxy settings</li>
                                <li>Try different AI provider</li>
                            </ul>
                            <p><strong>"Authentication failed"</strong></p>
                            <ul>
                                <li>Regenerate API key from provider</li>
                                <li>Check API key permissions</li>
                                <li>Verify account has credits/access</li>
                                <li>Test with different model</li>
                            </ul>
                        </div>
                        
                        <div class="feature-card">
                            <h4>⚡ Performance Issues</h4>
                            <p><strong>Slow responses</strong></p>
                            <ul>
                                <li>Check network speed</li>
                                <li>Try different AI model (GPT-3.5 vs GPT-4)</li>
                                <li>Reduce conversation length</li>
                                <li>Clear application cache</li>
                                <li>Restart application</li>
                            </ul>
                            <p><strong>High memory usage</strong></p>
                            <ul>
                                <li>Restart Ghostman periodically</li>
                                <li>Reduce conversation history in settings</li>
                                <li>Adjust memory limits in Advanced settings</li>
                                <li>Close other resource-intensive applications</li>
                            </ul>
                        </div>
                        
                        <div class="feature-card">
                            <h4>🖥️ Interface Problems</h4>
                            <p><strong>Avatar not visible</strong></p>
                            <ul>
                                <li>Check if minimized to system tray</li>
                                <li>Verify avatar didn't move off-screen</li>
                                <li>Reset window positions in settings</li>
                                <li>Restart application</li>
                            </ul>
                            <p><strong>Theme not applying</strong></p>
                            <ul>
                                <li>Restart Ghostman after theme change</li>
                                <li>Try different theme first</li>
                                <li>Reset to default theme</li>
                                <li>Check theme file integrity</li>
                            </ul>
                            <p><strong>Conversations not saving</strong></p>
                            <ul>
                                <li>Check write permissions to app data folder</li>
                                <li>Restart to reinitialize database</li>
                                <li>Try "Reset Database" in Advanced settings</li>
                                <li>Verify sufficient disk space</li>
                            </ul>
                        </div>
                        
                        <div class="feature-card">
                            <h4>🤖 Model-Specific Issues</h4>
                            <p><strong>"Temperature not supported by this model"</strong></p>
                            <ul>
                                <li>Normal for some models (GPT-o1 reasoning models)</li>
                                <li>Use preset model profiles for automatic settings</li>
                                <li>Claude models: Use temperature 0.0-1.0</li>
                                <li>OpenAI models: Use temperature 0-2</li>
                                <li>Reasoning models: Fixed temperature at 1.0</li>
                            </ul>
                        </div>
                    </div>
                </div>

                <div class="subsection">
                    <h3>Log Files</h3>
                    <div class="feature-grid">
                        <div class="feature-card">
                            <h4>📁 Log Locations</h4>
                            <ul>
                                <li><strong>Windows:</strong> <code>%APPDATA%\Ghostman\logs\</code></li>
                                <li><strong>macOS:</strong> <code>~/Library/Application Support/Ghostman/logs/</code></li>
                                <li><strong>Linux:</strong> <code>~/.config/Ghostman/logs/</code></li>
                            </ul>
                        </div>
                        
                        <div class="feature-card">
                            <h4>🔍 Using Logs for Troubleshooting</h4>
                            <ol class="step-list">
                                <li><strong>Reproduce Issue:</strong> Trigger the problem</li>
                                <li><strong>Find Recent Logs:</strong> Check latest log entries</li>
                                <li><strong>Look for Errors:</strong> Search for ERROR or WARNING</li>
                                <li><strong>Note Timestamps:</strong> Match with when issue occurred</li>
                            </ol>
                        </div>
                    </div>
                </div>

                <div class="subsection">
                    <h3>Best Practices</h3>
                    <div class="feature-grid">
                        <div class="feature-card">
                            <h4>📈 Optimal Usage</h4>
                            <ul>
                                <li><strong>Descriptive Titles:</strong> Rename conversations for easy finding</li>
                                <li><strong>Pin Important Chats:</strong> Mark frequently accessed conversations</li>
                                <li><strong>Regular Archives:</strong> Move old conversations to keep interface clean</li>
                                <li><strong>Export Backups:</strong> Save important conversations externally</li>
                            </ul>
                        </div>
                        
                        <div class="feature-card">
                            <h4>⚡ Performance Optimization</h4>
                            <ul>
                                <li><strong>Choose Right Model:</strong> Match capability to task complexity</li>
                                <li><strong>Manage Context:</strong> Clear long conversations when context irrelevant</li>
                                <li><strong>Monitor Resources:</strong> Watch memory and CPU usage</li>
                                <li><strong>Regular Restarts:</strong> Restart periodically for optimal performance</li>
                            </ul>
                        </div>
                        
                        <div class="feature-card">
                            <h4>🔒 Security Best Practices</h4>
                            <ul>
                                <li><strong>Secure API Keys:</strong> Never share API keys</li>
                                <li><strong>Regular Key Rotation:</strong> Change keys periodically</li>
                                <li><strong>Monitor Usage:</strong> Track API consumption</li>
                                <li><strong>Review Conversations:</strong> Understand data sent to AI providers</li>
                                <li><strong>Follow Policies:</strong> Adhere to organization AI guidelines</li>
                            </ul>
                        </div>
                    </div>
                </div>
            </section>

            <!-- Settings Configuration -->
            <section id="settings" class="content-section">
                <h2>⚙️ Settings Configuration</h2>
                <p>Ghostman provides comprehensive customization options through its settings interface. Access settings by clicking the gear icon or right-clicking the avatar → Settings.</p>

                <div class="subsection">
                    <h3>AI Model Settings</h3>
                    <div class="screenshot">
                        <img src="images/ai-settings.png" alt="AI Settings Configuration" class="screenshot">
                        <p class="caption">AI model configuration with custom parameters and instructions</p>
                    </div>
                    <div class="info-box">
                        <p><strong>Configuration Options:</strong></p>
                        <ul>
                            <li><strong>Model Selection:</strong> Choose from OpenAI, Anthropic, Google models</li>
                            <li><strong>API Configuration:</strong> Set base URLs and authentication keys</li>
                            <li><strong>Temperature Control:</strong> Adjust creativity (0.0-2.0)</li>
                            <li><strong>Token Limits:</strong> Control response length (max tokens)</li>
                            <li><strong>Custom Instructions:</strong> Define AI personality and behavior</li>
                            <li><strong>Response Formatting:</strong> Built-in markdown formatting rules</li>
                            <li><strong>Connection Testing:</strong> Validate API connectivity</li>
                        </ul>
                    </div>
                </div>

                <div class="subsection">
                    <h3>Interface Settings</h3>
                    <div class="screenshot">
                        <img src="images/interface-settings.png" alt="Interface Settings" class="screenshot">
                        <p class="caption">Interface customization options including opacity and behavior</p>
                    </div>
                    <div class="info-box">
                        <p><strong>Appearance & Behavior:</strong></p>
                        <ul>
                            <li><strong>Panel Opacity:</strong> Adjust window transparency (20-100%)</li>
                            <li><strong>Startup Behavior:</strong> Start minimized to system tray</li>
                            <li><strong>Close Behavior:</strong> Close to tray instead of exit</li>
                            <li><strong>Window Management:</strong> Always on top option</li>
                            <li><strong>System Integration:</strong> Professional desktop integration</li>
                        </ul>
                    </div>
                </div>

                <div class="subsection">
                    <h3>Font Settings</h3>
                    <div class="screenshot">
                        <img src="images/font-settings.png" alt="Font Configuration" class="screenshot">
                        <p class="caption">Font customization for AI responses and user input</p>
                    </div>
                    <div class="info-box">
                        <p><strong>Typography Customization:</strong></p>
                        <ul>
                            <li><strong>AI Response Font:</strong> Choose family, size, and style</li>
                            <li><strong>User Input Font:</strong> Customize your message appearance</li>
                            <li><strong>Line Spacing:</strong> Adjust for optimal readability</li>
                            <li><strong>Monospace Option:</strong> Perfect for code discussions</li>
                            <li><strong>System Font Integration:</strong> Uses OS font rendering</li>
                            <li><strong>Live Preview:</strong> See changes instantly</li>
                        </ul>
                    </div>
                </div>

                <div class="subsection">
                    <h3>Advanced Settings</h3>
                    <div class="screenshot">
                        <img src="images/advanced-settings.png" alt="Advanced Settings" class="screenshot">
                        <p class="caption">Advanced configuration for logging, security, and data storage</p>
                    </div>
                    <div class="info-box">
                        <p><strong>System Configuration:</strong></p>
                        <ul>
                            <li><strong>Logging:</strong> Standard/Debug modes with retention controls</li>
                            <li><strong>Security:</strong> SSL certificate verification settings</li>
                            <li><strong>Data Storage:</strong> Configuration file location management</li>
                            <li><strong>Performance:</strong> Memory limits and cache settings</li>
                            <li><strong>Diagnostics:</strong> System health and troubleshooting tools</li>
                            <li><strong>Config Management:</strong> Save/Load configuration profiles</li>
                        </ul>
                    </div>
                </div>

                <div class="subsection">
                    <h3>Theme Settings</h3>
                    <div class="screenshot">
                        <img src="images/theme-settings.png" alt="Theme Selection" class="screenshot">
                        <p class="caption">Theme selection interface with 26 available options</p>
                    </div>
                    <div class="info-box">
                        <p><strong>Visual Customization:</strong></p>
                        <ul>
                            <li><strong>26 Themes Available:</strong> 20 dark themes, 6 light themes</li>
                            <li><strong>Live Preview:</strong> See themes before applying</li>
                            <li><strong>Smart Icons:</strong> Automatic dark/light icon adaptation</li>
                            <li><strong>Accessibility:</strong> High contrast ratios for readability</li>
                            <li><strong>Professional Designs:</strong> From cyberpunk to corporate clean</li>
                            <li><strong>Instant Apply:</strong> Real-time theme switching</li>
                        </ul>
                    </div>
                </div>

                <div class="subsection">
                    <h3>PKI Authentication</h3>
                    <div class="screenshot">
                        <img src="images/pki-settings.png" alt="PKI Authentication" class="screenshot">
                        <p class="caption">Enterprise PKI certificate authentication configuration</p>
                    </div>
                    <div class="info-box">
                        <p><strong>Enterprise Security:</strong></p>
                        <ul>
                            <li><strong>Certificate Import:</strong> P12 certificate file support</li>
                            <li><strong>Auto-Renewal:</strong> Automatic certificate updates</li>
                            <li><strong>Secure Storage:</strong> Encrypted credential management</li>
                            <li><strong>Enterprise Mode:</strong> Organization-wide deployments</li>
                            <li><strong>Connection Testing:</strong> Validate PKI authentication</li>
                            <li><strong>Audit Trails:</strong> Track access and usage patterns</li>
                        </ul>
                    </div>
                </div>
            </section>

            <!-- Getting Help -->
            <section id="getting-help" class="content-section">
                <h2>Getting Help</h2>
                
                <div class="feature-grid">
                    <div class="feature-card">
                        <h4>📖 Self-Help Resources</h4>
                        <ul>
                            <li>This comprehensive user guide</li>
                            <li>Built-in settings tooltips</li>
                            <li>GitHub repository documentation</li>
                            <li>Community discussions and tips</li>
                        </ul>
                    </div>
                    
                    <div class="feature-card">
                        <h4>🐛 Reporting Issues</h4>
                        <p><strong>Collect Information:</strong></p>
                        <ul>
                            <li>Ghostman version</li>
                            <li>Operating system</li>
                            <li>AI provider used</li>
                            <li>Error messages</li>
                            <li>Log files</li>
                        </ul>
                        <p><strong>Create Issue:</strong></p>
                        <ul>
                            <li>Visit <a href="https://github.com/ghost-ng/Ghostman/issues" target="_blank">GitHub Issues</a></li>
                            <li>Search for existing reports</li>
                            <li>Create new issue with complete details</li>
                            <li>Include screenshots if helpful</li>
                        </ul>
                    </div>
                    
                    <div class="feature-card">
                        <h4>💬 Support Resources</h4>
                        <ul>
                            <li><a href="https://github.com/ghost-ng/Ghostman" target="_blank" class="btn btn-primary">GitHub Repository</a></li>
                            <li><a href="https://github.com/ghost-ng/Ghostman/issues" target="_blank" class="btn btn-secondary">Report Bug</a></li>
                            <li><strong>Debug Mode:</strong> <code>python -m ghostman --debug</code></li>
                        </ul>
                    </div>
                    
                    <div class="feature-card">
                        <h4>📁 Configuration Files</h4>
                        <p><strong>Settings Location:</strong></p>
                        <ul>
                            <li><strong>Windows:</strong> <code>%APPDATA%\Ghostman\configs\</code></li>
                            <li><strong>macOS:</strong> <code>~/Library/Application Support/Ghostman/configs/</code></li>
                            <li><strong>Linux:</strong> <code>~/.config/Ghostman/configs/</code></li>
                        </ul>
                        <p><strong>Key Files:</strong></p>
                        <ul>
                            <li><code>settings.json</code> - Main application settings</li>
                            <li><code>themes.json</code> - Custom theme definitions</li>
                            <li><code>conversations.db</code> - Conversation database</li>
                            <li><code>certificates/</code> - PKI certificates directory</li>
                        </ul>
                    </div>
                </div>

                <div class="info-box">
                    <p><strong>🎉 Ready to Start!</strong> Meet Spector, your AI companion for desktop productivity and creativity with professional tabbed conversation management and beautiful theming. For the latest updates and technical documentation, visit the <a href="https://github.com/ghost-ng/Ghostman/" target="_blank">GitHub repository</a>.</p>
                </div>
            </section>
        </main>
    </div>

    <script src="js/help.js"></script>
</body>
</html><|MERGE_RESOLUTION|>--- conflicted
+++ resolved
@@ -175,257 +175,10 @@
                         <div class="feature-card">
                             <h4>⚠️ Important Notes</h4>
                             <ul>
-                                <li>API key required for AI features</li>
-                                <li>Credits/usage limits apply per provider</li>
-                                <li>Keys stored securely and encrypted</li>
-                                <li>No data sent to Ghostman servers</li>
-                            </ul>
-                        </div>
-                    </div>
-                </div>
-            </section>
-
-            <!-- First Time Setup -->
-            <section id="first-setup" class="content-section">
-                <h2>First Time Setup</h2>
-                
-                <div class="feature-grid">
-                    <div class="feature-card">
-                        <h4>1️⃣ Configure AI Model</h4>
-                        <ol class="step-list">
-                            <li>Click the gear icon to open Settings</li>
-                            <li>Go to "AI Model" tab</li>
-                            <li>Enter your API key</li>
-                            <li>Choose your provider (OpenAI, Anthropic, Google, Local)</li>
-                            <li>Select your preferred model</li>
-                            <li>Adjust temperature and settings if needed</li>
-                        </ol>
-                    </div>
-                    
-                    <div class="feature-card">
-                        <h4>2️⃣ Choose Theme</h4>
-                        <ol class="step-list">
-                            <li>Click Settings → Interface tab</li>
-                            <li>Browse 26 available themes</li>
-                            <li>Preview themes before applying</li>
-                            <li>Popular choices: cyber, arctic_white, lilac</li>
-                            <li>Apply and enjoy instant visual update</li>
-                        </ol>
-                    </div>
-                    
-                    <div class="feature-card">
-                        <h4>3️⃣ Start Chatting</h4>
-                        <ol class="step-list">
-                            <li>Click Spector (floating avatar) to open chat</li>
-                            <li>Type your first message</li>
-                            <li>Press Enter to send</li>
-                            <li>Watch real-time AI response streaming</li>
-                            <li>Use "+" button for new conversations</li>
-                        </ol>
-                    </div>
-                </div>
-            </section>
-
-            <!-- Interface Overview -->
-            <section id="interface" class="content-section">
-                <h2>Interface Overview</h2>
-                <p>Ghostman features an intuitive interface with multiple components working together seamlessly. Here's a detailed tour of each interface element:</p>
-
-                <div id="main-window" class="subsection">
-                    <h3>Main Application Window</h3>
-                    <div class="screenshot">
-                        <img src="images/appwindow.png" alt="Main Ghostman application window showing the complete interface">
-                        <p class="caption">Complete Ghostman interface with chat area, tabs, and controls</p>
-                    </div>
-                    <div class="info-box">
-                        <p><strong>Main Window Components:</strong></p>
-                        <ul>
-                            <li><strong>Chat Area:</strong> Central conversation display with markdown formatting</li>
-                            <li><strong>Input Field:</strong> Message composition area at the bottom</li>
-                            <li><strong>Tab Bar:</strong> Multiple conversation tabs for organization</li>
-                            <li><strong>Title Bar:</strong> Window controls and application branding</li>
-                            <li><strong>Status Indicators:</strong> Visual feedback for AI processing states</li>
-                            <li><strong>Toolbar:</strong> Quick access buttons for common actions</li>
-                        </ul>
-                    </div>
-                </div>
-
-                <div id="window-controls" class="subsection">
-                    <h3>Title Bar & Window Controls</h3>
-                    <div class="screenshot">
-                        <img src="images/titlebar.png" alt="Application title bar with window controls">
-                        <p class="caption">Title bar showing window controls and application title</p>
-                    </div>
-                    <div class="feature-grid">
-                        <div class="feature-card">
-                            <h4>🎯 Title Bar Features</h4>
-                            <ul>
-                                <li><strong>Application Title:</strong> Shows "Ghostman" branding</li>
-                                <li><strong>Minimize Button:</strong> Hide to system tray</li>
-                                <li><strong>Close Button:</strong> Exit application or hide window</li>
-                                <li><strong>Drag Area:</strong> Click and drag to move window</li>
-                                <li><strong>Context Menu:</strong> Right-click for additional options</li>
-                            </ul>
-                        </div>
-                        
-                        <div class="feature-card">
-                            <h4>🎛️ Window Behavior</h4>
-                            <ul>
-                                <li><strong>Always on Top:</strong> Keep above other windows (Alt+H)</li>
-                                <li><strong>Opacity Control:</strong> Adjust transparency 20-100%</li>
-                                <li><strong>Minimize to Tray:</strong> Hide while keeping Ghostman running</li>
-                                <li><strong>Smart Positioning:</strong> Remembers last window position</li>
-                            </ul>
-                        </div>
-                    </div>
-                </div>
-
-                <div id="resize-handles" class="subsection">
-                    <h3>Window Resizing</h3>
-                    <div class="screenshot">
-                        <img src="images/move_handles.png" alt="Window resize handles for adjusting window size">
-                        <p class="caption">Resize handles allowing flexible window sizing</p>
-                    </div>
-                    <div class="info-box">
-                        <p><strong>Flexible Resizing:</strong></p>
-                        <ul>
-                            <li><strong>Edge Handles:</strong> Drag any edge to resize horizontally or vertically</li>
-                            <li><strong>Corner Handles:</strong> Drag corners for proportional resizing</li>
-                            <li><strong>Minimum Size:</strong> Prevents window from becoming too small</li>
-                            <li><strong>Smart Snapping:</strong> Automatically adjusts to screen boundaries</li>
-                            <li><strong>Content Adaptation:</strong> Interface elements resize fluidly</li>
-                        </ul>
-                    </div>
-                </div>
-
-                <div id="tab-management" class="subsection">
-                    <h3>Tab Management Interface</h3>
-                    <div class="screenshot">
-                        <img src="images/titlebar_tabs.png" alt="Tab management interface showing multiple conversation tabs">
-                        <p class="caption">Tab interface for managing multiple conversations</p>
-                    </div>
-                    <div class="feature-grid">
-                        <div class="feature-card">
-                            <h4>📑 Tab Features</h4>
-                            <ul>
-                                <li><strong>New Tab Button (+):</strong> Create fresh conversations</li>
-                                <li><strong>Tab Titles:</strong> Auto-update with conversation content</li>
-                                <li><strong>Save Button:</strong> Dedicated save with theme-aware icons</li>
-                                <li><strong>Close Buttons:</strong> Individual tab closure</li>
-                                <li><strong>Context Isolation:</strong> Separate conversation states</li>
-                                <li><strong>Visual Indicators:</strong> Active tab highlighting</li>
-                            </ul>
-                        </div>
-                        
-                        <div class="feature-card">
-                            <h4>⚡ Tab Operations</h4>
-                            <ul>
-                                <li><strong>Click to Switch:</strong> Instant tab navigation</li>
-                                <li><strong>Right-click Menu:</strong> Rename, close, duplicate options</li>
-                                <li><strong>Drag to Reorder:</strong> Organize tabs by priority</li>
-                                <li><strong>Auto-save:</strong> Conversations saved automatically</li>
-                                <li><strong>Session Restore:</strong> Tabs restored on restart</li>
-                            </ul>
-                        </div>
-                    </div>
-                </div>
-
-                <div id="search-interface" class="subsection">
-                    <h3>Search Interface</h3>
-                    <div class="screenshot">
-                        <img src="images/searchbar.png" alt="Search interface for finding conversations">
-                        <p class="caption">Advanced search interface for conversation discovery</p>
-                    </div>
-                    <div class="feature-grid">
-                        <div class="feature-card">
-                            <h4>🔍 Search Features</h4>
-                            <ul>
-                                <li><strong>Full-Text Search:</strong> Search across all conversation content</li>
-                                <li><strong>Real-time Results:</strong> Instant search as you type</li>
-                                <li><strong>Smart Filtering:</strong> Advanced search operators</li>
-                                <li><strong>Date Filters:</strong> Find conversations from specific periods</li>
-                                <li><strong>Status Filters:</strong> Show active, pinned, or archived</li>
-                            </ul>
-                        </div>
-                        
-                        <div class="feature-card">
-                            <h4>⌨️ Search Shortcuts</h4>
-                            <ul>
-                                <li><strong>Ctrl+F:</strong> Open search interface</li>
-                                <li><strong>Escape:</strong> Close search and return to chat</li>
-                                <li><strong>Enter:</strong> Open selected conversation</li>
-                                <li><strong>Up/Down:</strong> Navigate search results</li>
-                            </ul>
-                        </div>
-                    </div>
-                </div>
-
-                <div id="spector-avatar" class="subsection">
-                    <h3>Spector (Floating Avatar)</h3>
-                    <div class="info-box">
-                        <p><strong>Spector</strong> is your floating AI companion that provides instant access to conversations:</p>
-                    </div>
-                    <div class="feature-grid">
-                        <div class="feature-card">
-                            <h4>👻 Avatar Behavior</h4>
-                            <ul>
-                                <li><strong>Click to Open:</strong> Single-click shows/hides chat window</li>
-                                <li><strong>Drag and Drop:</strong> Move anywhere on your screen</li>
-                                <li><strong>Always on Top:</strong> Stays above other windows</li>
-                                <li><strong>Smart Positioning:</strong> Avoids screen edges automatically</li>
-                                <li><strong>Visual Feedback:</strong> Hover effects and click responses</li>
-                            </ul>
-                        </div>
-                        
-                        <div class="feature-card">
-                            <h4>🎭 Visual States</h4>
-                            <ul>
-                                <li><strong>Idle:</strong> Gentle floating animation when waiting</li>
-                                <li><strong>Thinking:</strong> Processing animation during AI requests</li>
-                                <li><strong>Speaking:</strong> Active state while displaying responses</li>
-                                <li><strong>Error:</strong> Visual indication of connection issues</li>
-                                <li><strong>Minimized:</strong> Reduced opacity when not in focus</li>
-                            </ul>
-                        </div>
-                    </div>
-                </div>
-            </section>
-
-            <!-- Core Features -->
-            <section id="features" class="content-section">
-                <h2>Core Features</h2>
-
-                <div id="chat-interface" class="subsection">
-                    <h3>Chat Interface</h3>
-                    <div class="feature-grid">
-                        <div class="feature-card">
-                            <h4>💬 Chat Features</h4>
-                            <ul>
-                                <li><strong>Real-time Streaming:</strong> Watch AI responses appear live</li>
-                                <li><strong>Markdown Support:</strong> Rich text formatting and code highlighting</li>
-                                <li><strong>Message History:</strong> Scroll to see previous conversations</li>
-                                <li><strong>Copy Messages:</strong> Right-click any message to copy</li>
-                                <li><strong>Multi-line Input:</strong> Shift+Enter for new lines without sending</li>
-                                <li><strong>Message Actions:</strong> Edit, delete, regenerate responses</li>
-                            </ul>
-                        </div>
-                        
-                        <div class="feature-card">
-                            <h4>⌨️ Input Controls</h4>
-                            <ul>
-<<<<<<< HEAD
                                 <li>Real-time AI response streaming</li>
                                 <li>Enhanced markdown formatting with mistune v3 (37% faster)</li>
                                 <li>Code syntax highlighting</li>
                                 <li>Copy individual messages</li>
-=======
-                                <li><strong>Enter:</strong> Send message</li>
-                                <li><strong>Shift+Enter:</strong> New line without sending</li>
-                                <li><strong>Up/Down:</strong> Navigate message history</li>
-                                <li><strong>Ctrl+A:</strong> Select all text in input</li>
-                                <li><strong>Ctrl+Z/Y:</strong> Undo/Redo in text input</li>
-                                <li><strong>Auto-complete:</strong> Smart suggestions as you type</li>
->>>>>>> c545487a
                             </ul>
                         </div>
                         
@@ -461,6 +214,150 @@
                     </div>
                 </div>
 
+                <div id="resize-handles" class="subsection">
+                    <h3>Window Resizing</h3>
+                    <div class="screenshot">
+                        <img src="images/move_handles.png" alt="Window resize handles for adjusting window size">
+                        <p class="caption">Resize handles allowing flexible window sizing</p>
+                    </div>
+                    <div class="info-box">
+                        <p><strong>Flexible Resizing:</strong></p>
+                        <ul>
+                            <li><strong>Edge Handles:</strong> Drag any edge to resize horizontally or vertically</li>
+                            <li><strong>Corner Handles:</strong> Drag corners for proportional resizing</li>
+                            <li><strong>Minimum Size:</strong> Prevents window from becoming too small</li>
+                            <li><strong>Smart Snapping:</strong> Automatically adjusts to screen boundaries</li>
+                            <li><strong>Content Adaptation:</strong> Interface elements resize fluidly</li>
+                        </ul>
+                    </div>
+                </div>
+
+                <div id="tab-management" class="subsection">
+                    <h3>Tab Management Interface</h3>
+                    <div class="screenshot">
+                        <img src="images/titlebar_tabs.png" alt="Tab management interface showing multiple conversation tabs">
+                        <p class="caption">Tab interface for managing multiple conversations</p>
+                    </div>
+                    <div class="feature-grid">
+                        <div class="feature-card">
+                            <h4>📑 Tab Features</h4>
+                            <ul>
+                                <li><strong>New Tab Button (+):</strong> Create fresh conversations</li>
+                                <li><strong>Tab Titles:</strong> Auto-update with conversation content</li>
+                                <li><strong>Save Button:</strong> Dedicated save with theme-aware icons</li>
+                                <li><strong>Close Buttons:</strong> Individual tab closure</li>
+                                <li><strong>Context Isolation:</strong> Separate conversation states</li>
+                                <li><strong>Visual Indicators:</strong> Active tab highlighting</li>
+                            </ul>
+                        </div>
+                        
+                        <div class="feature-card">
+                            <h4>⚡ Tab Operations</h4>
+                            <ul>
+                                <li><strong>Click to Switch:</strong> Instant tab navigation</li>
+                                <li><strong>Right-click Menu:</strong> Rename, close, duplicate options</li>
+                                <li><strong>Drag to Reorder:</strong> Organize tabs by priority</li>
+                                <li><strong>Auto-save:</strong> Conversations saved automatically</li>
+                                <li><strong>Session Restore:</strong> Tabs restored on restart</li>
+                            </ul>
+                        </div>
+                    </div>
+                </div>
+
+                <div id="search-interface" class="subsection">
+                    <h3>Search Interface</h3>
+                    <div class="screenshot">
+                        <img src="images/searchbar.png" alt="Search interface for finding conversations">
+                        <p class="caption">Advanced search interface for conversation discovery</p>
+                    </div>
+                    <div class="feature-grid">
+                        <div class="feature-card">
+                            <h4>🔍 Search Features</h4>
+                            <ul>
+                                <li><strong>Full-Text Search:</strong> Search across all conversation content</li>
+                                <li><strong>Real-time Results:</strong> Instant search as you type</li>
+                                <li><strong>Smart Filtering:</strong> Advanced search operators</li>
+                                <li><strong>Date Filters:</strong> Find conversations from specific periods</li>
+                                <li><strong>Status Filters:</strong> Show active, pinned, or archived</li>
+                            </ul>
+                        </div>
+                        
+                        <div class="feature-card">
+                            <h4>⌨️ Search Shortcuts</h4>
+                            <ul>
+                                <li><strong>Ctrl+F:</strong> Open search interface</li>
+                                <li><strong>Escape:</strong> Close search and return to chat</li>
+                                <li><strong>Enter:</strong> Open selected conversation</li>
+                                <li><strong>Up/Down:</strong> Navigate search results</li>
+                            </ul>
+                        </div>
+                    </div>
+                </div>
+
+                <div id="spector-avatar" class="subsection">
+                    <h3>Spector (Floating Avatar)</h3>
+                    <div class="info-box">
+                        <p><strong>Spector</strong> is your floating AI companion that provides instant access to conversations:</p>
+                    </div>
+                    <div class="feature-grid">
+                        <div class="feature-card">
+                            <h4>👻 Avatar Behavior</h4>
+                            <ul>
+                                <li><strong>Click to Open:</strong> Single-click shows/hides chat window</li>
+                                <li><strong>Drag and Drop:</strong> Move anywhere on your screen</li>
+                                <li><strong>Always on Top:</strong> Stays above other windows</li>
+                                <li><strong>Smart Positioning:</strong> Avoids screen edges automatically</li>
+                                <li><strong>Visual Feedback:</strong> Hover effects and click responses</li>
+                            </ul>
+                        </div>
+                        
+                        <div class="feature-card">
+                            <h4>🎭 Visual States</h4>
+                            <ul>
+                                <li><strong>Idle:</strong> Gentle floating animation when waiting</li>
+                                <li><strong>Thinking:</strong> Processing animation during AI requests</li>
+                                <li><strong>Speaking:</strong> Active state while displaying responses</li>
+                                <li><strong>Error:</strong> Visual indication of connection issues</li>
+                                <li><strong>Minimized:</strong> Reduced opacity when not in focus</li>
+                            </ul>
+                        </div>
+                    </div>
+                </div>
+            </section>
+
+            <!-- Core Features -->
+            <section id="features" class="content-section">
+                <h2>Core Features</h2>
+
+                <div id="chat-interface" class="subsection">
+                    <h3>Chat Interface</h3>
+                    <div class="feature-grid">
+                        <div class="feature-card">
+                            <h4>💬 Chat Features</h4>
+                            <ul>
+                                <li><strong>Real-time Streaming:</strong> Watch AI responses appear live</li>
+                                <li><strong>Markdown Support:</strong> Rich text formatting and code highlighting</li>
+                                <li><strong>Message History:</strong> Scroll to see previous conversations</li>
+                                <li><strong>Copy Messages:</strong> Right-click any message to copy</li>
+                                <li><strong>Multi-line Input:</strong> Shift+Enter for new lines without sending</li>
+                                <li><strong>Message Actions:</strong> Edit, delete, regenerate responses</li>
+                            </ul>
+                        </div>
+                        
+                        <div class="feature-card">
+                            <h4>⌨️ Input Controls</h4>
+                            <ul>
+                                <li><strong>Enter:</strong> Send message</li>
+                                <li><strong>Shift+Enter:</strong> New line without sending</li>
+                                <li><strong>Up/Down:</strong> Navigate message history</li>
+                                <li><strong>Ctrl+A:</strong> Select all text in input</li>
+                                <li><strong>Ctrl+Z/Y:</strong> Undo/Redo in text input</li>
+                                <li><strong>Auto-complete:</strong> Smart suggestions as you type</li>
+                            </ul>
+                        </div>
+                    </div>
+                </div>
+
                 <div id="conversation-system" class="subsection">
                     <h3>Tabbed Conversation System</h3>
                     <div class="info-box">
