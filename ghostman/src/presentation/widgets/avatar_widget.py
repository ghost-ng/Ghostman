--- conflicted
+++ resolved
@@ -424,14 +424,6 @@
         minimize_action.triggered.connect(self.minimize_requested.emit)
         context_menu.addAction(minimize_action)
         
-<<<<<<< HEAD
-=======
-        # Help action
-        help_action = QAction(self._get_theme_icon("help"), "Help", self)
-        help_action.triggered.connect(self.help_requested.emit)
-        context_menu.addAction(help_action)
-        
->>>>>>> c545487a
         context_menu.addSeparator()
         
         # Quit action
