"""
Style Templates for Ghostman Theme System.

This module provides a comprehensive styling framework with two main components:
1. ButtonStyleManager - Unified button styling ensuring consistency across all button types
2. StyleTemplates - Reusable CSS templates for PyQt6 components

Features:
- Unified button system with consistent padding, border-radius, and sizing
- Dynamic icon sizing based on user settings
- Theme-aware color management with accessibility validation
- PyQt6-specific styling techniques for borders, focus states, and layouts
- Comprehensive style templates for all UI components

Usage Examples:
    # Apply unified button styling
    ButtonStyleManager.apply_unified_button_style(
        button=my_button,
        colors=theme_manager.current_theme,
        button_type="push",  # "push", "tool", or "icon"
        size="medium",       # "icon", "extra_small", "small", "medium", "large"
        state="normal"       # "normal", "toggle", "danger", "success", "warning"
    )
    
    # Get CSS for custom styling
    css = ButtonStyleManager.get_unified_button_style(colors, "tool", "small")
    
    # Use style templates
    dialog_style = StyleTemplates.get_settings_dialog_style(colors)
    widget.setStyleSheet(dialog_style)

Architecture:
    ButtonStyleManager handles all button styling to ensure consistency across:
    - Titlebar buttons (minimize, close, pin, move)
    - Toolbar buttons (search, filter, clear)
    - Dialog buttons (OK, Cancel, Apply)
    - Custom action buttons (Send, Add, Remove)
    
    StyleTemplates provides CSS templates for major UI components:
    - Main window and dialogs
    - Form elements (inputs, combos, checkboxes)
    - Data display (lists, progress, scrollbars)
    - Navigation (tabs, menus)
    - Search components with high-contrast text

Implementation Details:
    PyQt6-Specific Techniques Used:
    - setFrameStyle(QFrame.Shape.NoFrame) for stubborn border removal
    - setLineWidth(0) and setMidLineWidth(0) for frame border control
    - !important CSS directives to override default PyQt6 styling
    - QSize constraints combined with CSS for reliable button sizing
    - Smart contrast calculation for accessibility compliance
    - Comprehensive focus state management
    
    Dynamic Sizing Algorithm:
    The system uses user-configurable icon sizes (8-32px) with smart padding:
    - Icons ≤10px: 2px total padding (minimal for tiny icons)
    - Icons 11-16px: 4px total padding (small padding for small icons)
    - Icons ≥17px: 6px total padding (standard padding for larger icons)
    
    Color Management:
    - 24 semantic color variables from ColorSystem
    - Automatic contrast ratio validation (WCAG 2.1 AA/AAA compliance)
    - High-contrast text color calculation for maximum readability
    - Theme-aware color selection with fallback support
"""
import logging
from typing import Dict, Any
from .color_system import ColorSystem
logger = logging.getLogger("ghostman.style_templates")

class ButtonStyleManager:
    """
    Unified button styling manager that ensures consistency across all button types.
    
    This class provides the single source of truth for button styling in Ghostman,
    ensuring all buttons maintain consistent appearance regardless of their type or
    location in the application.
    
    Key Features:
    - Consistent 8px padding and 4px border-radius for all buttons
    - Dynamic icon sizing based on user settings (configurable)
    - Theme-aware color management with fallback support
    - Support for all button states (normal, hover, pressed, disabled, toggle)
    - Special handling for asymmetric buttons (plus button with dropdown spacing)
    - PyQt6 widget constraints for reliable sizing across platforms
    
    Button Types:
    - "push": Standard QPushButton with borders
    - "tool": QToolButton without borders for toolbar use
    - "icon": Square icon-only buttons with proportional sizing
    
    Button Sizes:
    - "icon": Square buttons sized proportionally to icon size
    - "extra_small": 48x28px minimum for compact interfaces
    - "small": 60x32px for secondary actions
    - "medium": 80x32px for primary actions (default)
    - "large": 100x36px for prominent actions
    
    Button States:
    - "normal": Default button appearance
    - "toggle": Active/selected state using primary color
    - "danger": Error/destructive actions using status_error color
    - "success": Positive actions using status_success color
    - "warning": Caution actions using status_warning color
    """
    
<<<<<<< HEAD
    # Global button constants - ALL buttons must use these for consistency
    PADDING = "8px"           # Universal padding for all buttons
    BORDER_RADIUS = "4px"     # Universal border radius for all buttons
    FONT_SIZE = "12px"        # Universal font size for button text
    DEFAULT_ICON_SIZE = 10    # Default icon size in pixels (fallback)
=======
    # Global button constants - ALL buttons must use these
    PADDING = "8px"
    BORDER_RADIUS = "4px"
    FONT_SIZE = "12px"
    DEFAULT_ICON_SIZE = 16  # Default icon size in pixels (balanced)
>>>>>>> c545487a
    
    @staticmethod
    def get_icon_size():
        """
        Get unified icon size from settings with graceful fallback.
        
        This method provides centralized icon size management across the application.
        Icon sizes are configurable through the settings system, allowing users to
        adjust for accessibility needs or personal preference.
        
        Returns:
            int: Icon size in pixels, typically between 8-32px
            
        Fallback Chain:
            1. settings.icon_size (new simplified setting)
            2. settings.icon_sizing.title_bar_icon_size (legacy nested setting)
            3. ButtonStyleManager.DEFAULT_ICON_SIZE (hardcoded fallback)
            
        Implementation Note:
            This method is called frequently during UI updates, so it includes
            exception handling to prevent crashes if the settings system is
            unavailable during initialization.
        """
        try:
            from ghostman.src.infrastructure.storage.settings_manager import settings
            # Try new simplified setting first, then old nested setting, then default
            return settings.get("icon_size", 
                   settings.get("icon_sizing.title_bar_icon_size", 
                   ButtonStyleManager.DEFAULT_ICON_SIZE))
        except:
            return ButtonStyleManager.DEFAULT_ICON_SIZE
    
    @staticmethod
    def get_computed_sizes():
        """
        Get computed icon and button sizes for debugging and documentation.
        
        This method calculates all size-related values used in button styling,
        providing transparency for debugging and consistent sizing across components.
        The padding calculation uses smart scaling to maintain good proportions
        with very small icons while providing adequate touch targets.
        
        Returns:
            dict: Dictionary containing:
                - icon_size: Current icon size from settings
                - button_size: Total button size (icon + padding)
                - padding_total: Total padding applied
                - padding_each_side: Padding applied to each side
                
        Padding Logic:
            - Icons ≤10px: 2px total padding (minimal for tiny icons)
            - Icons 11-16px: 4px total padding (small padding for small icons)
            - Icons ≥17px: 6px total padding (standard padding for larger icons)
            
        This algorithm ensures buttons remain usable at all icon sizes while
        maintaining visual proportions and providing adequate click targets.
        """
        icon_size = ButtonStyleManager.get_icon_size()
        # Use same smart padding calculation as apply_unified_button_style
        if icon_size <= 10:
            padding_total = 2  # Minimal padding for tiny icons (8-10px)
        elif icon_size <= 16:
            padding_total = 4  # Small padding for small icons (11-16px)
        else:
            padding_total = 6  # Standard padding for larger icons (17px+)
        
        button_size = icon_size + padding_total
        padding_each_side = padding_total // 2
        
        return {
            "icon_size": icon_size,
            "button_size": button_size,
            "padding_total": padding_total,
            "padding_each_side": padding_each_side
        }
    
    @staticmethod
    def get_dynamic_css_padding():
        """
        Get CSS padding value based on current icon size settings.
        
        This method provides the CSS padding value that should be used in
        stylesheets to ensure buttons scale properly with user icon size preferences.
        
        Returns:
            str: CSS padding value (e.g., "2px", "3px")
            
        Usage:
            This is primarily used internally by get_unified_button_style() but
            can be useful for custom styling that needs to match button padding.
        """
        sizes = ButtonStyleManager.get_computed_sizes()
        return f"{sizes['padding_each_side']}px"
    
    @staticmethod
    def get_unified_button_style(colors, 
                               button_type: str = "push",
                               size: str = "medium",
                               state: str = "normal",
                               special_colors: dict = None) -> str:
        """
        Generate unified button CSS that ensures ALL buttons look identical.
        
        This is the core method that generates consistent CSS for all buttons in
        the application. It handles theme colors, fallback colors, size configurations,
        and state-specific styling with comprehensive PyQt6 compatibility.
        
        Args:
            colors: ColorSystem instance for theme colors (can be None for fallback)
            button_type: Button widget type
                - "push": QPushButton with borders (standard buttons)
                - "tool": QToolButton without borders (toolbar buttons)
                - "icon": Square icon-only buttons
            size: Button size category
                - "icon_button": Minimum size for icon buttons (10x10)
                - "extra_small": Compact size (48x28)
                - "small": Small size (60x32)
                - "medium": Standard size (80x32)
                - "large": Large size (100x36)
                - "icon": Square icon size (32x32 or dynamic)
            state: Button state for color selection
                - "normal": Default appearance
                - "toggle": Active/selected state
                - "danger": Destructive actions
                - "success": Positive actions
                - "warning": Caution actions
            special_colors: Optional color overrides for custom styling
                - background: Custom background color
                - text: Custom text color
                - hover: Custom hover color
                - active: Custom active color
                - border: Custom border color
                
        Returns:
            str: Complete CSS string ready for application to PyQt6 widgets
            
        CSS Features Generated:
            - Consistent padding and border-radius across all buttons
            - Theme-aware color management with accessibility consideration
            - Hover and pressed state styling with visual feedback
            - Disabled state styling with reduced opacity
            - Dynamic padding based on icon size settings
            - Widget-specific selectors (QPushButton vs QToolButton)
            - Border handling (borders for push buttons, none for tool buttons)
            - Focus state management
            
        Accessibility Features:
            - Maintains 4.5:1 contrast ratio minimum (WCAG AA)
            - Provides clear visual feedback for all interactive states
            - Ensures adequate touch targets with minimum button sizes
            - Supports high-contrast themes and custom accessibility colors
        """
        # Size configurations with CONSISTENT padding and border-radius
        # ALL buttons use the same 8px padding and 4px border-radius
        size_configs = {
            "icon_button": {"min_width": "10px", "min_height": "10px"},
            "extra_small": {"min_width": "48px", "min_height": "28px"},
            "small": {"min_width": "60px", "min_height": "32px"},
            "medium": {"min_width": "80px", "min_height": "32px"},
            "large": {"min_width": "100px", "min_height": "36px"},
            "icon": {"min_width": "32px", "min_height": "32px"}
        }
        logger.debug(f"ButtonStyleManager: Generating style for {button_type} button of size {size} in state {state}")
        config = size_configs.get(size, size_configs["medium"])
        
        # Handle fallback colors when theme system is not available
        # This ensures buttons remain functional even during initialization
        # or when the theme system encounters errors
        if colors is None:
            # Fallback colors for systems without theme support
            if state == "toggle":
                bg_color = "#FFA500"      # Orange for toggle state
                text_color = "#000000"    # Black text for contrast
                hover_color = "#FFB733"   # Lighter orange for hover
                active_color = "#E6940B"  # Darker orange for pressed
            elif state == "danger":
                bg_color = "#F44336"      # Red for danger
                text_color = "#FFFFFF"    # White text for contrast
                hover_color = "#F66356"   # Lighter red for hover
                active_color = "#D32F2F"  # Darker red for pressed
            elif state == "success":
                bg_color = "#4CAF50"      # Green for success
                text_color = "#FFFFFF"    # White text for contrast
                hover_color = "#66BB6A"   # Lighter green for hover
                active_color = "#388E3C"  # Darker green for pressed
            elif state == "warning":
                bg_color = "#FF9800"      # Orange for warning
                text_color = "#000000"    # Black text for contrast
                hover_color = "#FFB74D"   # Lighter orange for hover
                active_color = "#F57C00"  # Darker orange for pressed
            else:  # normal
                bg_color = "rgba(255, 255, 255, 0.15)"    # Semi-transparent white
                text_color = "white"                       # White text
                hover_color = "rgba(255, 255, 255, 0.25)" # Lighter on hover
                active_color = "rgba(255, 255, 255, 0.35)" # Lightest when pressed
            
            border_color = "none" if button_type == "tool" else "rgba(255, 255, 255, 0.2)"
            disabled_bg = "rgba(255, 255, 255, 0.05)"
            disabled_text = "#666"
        else:
            # Theme-aware color selection using ColorSystem
            # This section maps button states to appropriate theme colors
            # while respecting custom color overrides when provided
            if special_colors:
                # Use custom colors when provided (for special cases)
                bg_color = special_colors.get("background", colors.interactive_normal)
                text_color = special_colors.get("text", colors.text_primary)
                hover_color = special_colors.get("hover", colors.interactive_hover)
                active_color = special_colors.get("active", colors.interactive_active)
                border_color = special_colors.get("border", "none" if button_type == "tool" else colors.border_primary)
            else:
                # Default state colors using semantic theme variables
                if state == "toggle":
                    # Toggle state uses primary brand colors for emphasis
                    bg_color = colors.primary
                    text_color = colors.background_primary  # High contrast against primary
                    hover_color = colors.primary_hover
                    active_color = colors.primary_hover
                elif state == "danger":
                    # Danger state uses error status color for destructive actions
                    bg_color = colors.status_error
                    text_color = colors.text_primary
                    hover_color = colors.status_error  # Should be lighter in real implementation
                    active_color = colors.status_error
                elif state == "success":
                    # Success state uses success status color for positive actions
                    bg_color = colors.status_success
                    text_color = colors.background_primary
                    hover_color = colors.status_success  # Should be lighter
                    active_color = colors.status_success
                elif state == "warning":
                    # Warning state uses warning status color for caution actions
                    bg_color = colors.status_warning
                    text_color = colors.background_primary
                    hover_color = colors.status_warning  # Should be lighter
                    active_color = colors.status_warning
                else:  # normal
                    # Normal state uses standard interactive colors
                    bg_color = colors.interactive_normal
                    text_color = colors.text_primary
                    hover_color = colors.interactive_hover
                    active_color = colors.interactive_active
                
                # Border handling: tool buttons have no borders, push buttons do
                border_color = "none" if button_type == "tool" else colors.border_primary
            
            # Disabled colors use theme's disabled state colors
            disabled_bg = colors.interactive_disabled
            disabled_text = colors.text_disabled
        
        # Widget selector based on button type for proper CSS targeting
        # PyQt6 requires specific widget selectors for proper style application
        widget_selector = "QToolButton" if button_type in ["tool", "icon"] else "QPushButton"
        border_style = "border: none;" if button_type == "tool" else f"border: 1px solid {border_color};"
        
        # Get dynamic CSS padding based on current icon size setting
        # This ensures buttons scale properly with user accessibility preferences
        css_padding = ButtonStyleManager.get_dynamic_css_padding()
        
        # Generate comprehensive CSS with all interactive states
        # Each state provides clear visual feedback to users
        return f"""
        {widget_selector} {{
            background-color: {bg_color};
            color: {text_color};
            {border_style}
            border-radius: {ButtonStyleManager.BORDER_RADIUS};
            padding: {css_padding};
            margin: 0px;
            min-width: {config["min_width"]};
            min-height: {config["min_height"]};
            font-size: {ButtonStyleManager.FONT_SIZE};
            font-weight: normal;
        }}
        {widget_selector}:hover {{
            background-color: {hover_color};
            border: 1px solid rgba(255, 255, 255, 0.3);
        }}
        {widget_selector}:pressed {{
            background-color: {active_color};
            border: 1px solid rgba(255, 255, 255, 0.5);
        }}
        {widget_selector}:disabled {{
            background-color: {disabled_bg};
            color: {disabled_text};
        }}
        """
    
    @staticmethod
    def apply_unified_button_style(button, colors,
                                 button_type: str = "push",
                                 size: str = "medium", 
                                 state: str = "normal",
                                 special_colors: dict = None,
                                 emoji_font: str = None):
        """
        Apply unified styling to any button widget with comprehensive setup.
        
        This is the ONLY method that should be used to style buttons in the application.
        It combines CSS styling with PyQt6 widget constraints to ensure reliable
        button appearance across all platforms and themes.
        
        The method handles:
        - CSS stylesheet generation and application
        - PyQt6 size constraints (min/max width/height)
        - Icon size configuration
        - Emoji font assignment for special buttons
        - Dynamic sizing based on user settings
        
        Args:
            button: PyQt6 button widget (QPushButton or QToolButton)
            colors: ColorSystem instance for theme colors
            button_type: "push", "tool", or "icon" 
            size: "icon", "extra_small", "small", "medium", "large"
            state: "normal", "toggle", "danger", "success", "warning"
            special_colors: Optional dict for custom color overrides
            emoji_font: Optional font family for emoji buttons (e.g., "Segoe UI Emoji")
            
        PyQt6 Techniques Used:
        - setMinimumSize/setMaximumSize for reliable sizing
        - setIconSize for consistent icon dimensions
        - setStyleSheet for CSS application
        - Font family injection for emoji support
        
        Dynamic Sizing Algorithm:
        Icon buttons use smart sizing based on user settings:
        - Gets icon size from settings (8-32px typically)
        - Calculates proportional padding (2-6px total)
        - Sets both CSS and Qt constraints for reliability
        
        Implementation Notes:
            The method applies both CSS styles and Qt widget constraints because:
            1. CSS provides visual styling and theme colors
            2. Qt constraints ensure reliable sizing across platforms
            3. Icon size must be set via Qt API for proper scaling
            4. Font family injection requires CSS modification
            
        Usage Examples:
            # Standard button
            ButtonStyleManager.apply_unified_button_style(
                my_button, colors, "push", "medium", "normal"
            )
            
            # Toggle button with danger state
            ButtonStyleManager.apply_unified_button_style(
                toggle_btn, colors, "tool", "small", "toggle"
            )
            
            # Icon button with emoji font
            ButtonStyleManager.apply_unified_button_style(
                icon_btn, colors, "icon", "icon", "normal", 
                emoji_font="Segoe UI Emoji"
            )
        """
        # Get base style using the unified generation method
        style = ButtonStyleManager.get_unified_button_style(
            colors, button_type, size, state, special_colors
        )
        
        # Add emoji font if specified for special buttons (plus, settings, etc.)
        # This requires modifying the CSS to inject the font-family property
        if emoji_font:
            # Insert font-family into the base selector
            widget_selector = "QToolButton" if button_type in ["tool", "icon"] else "QPushButton"
            style = style.replace(
                f"{widget_selector} {{",
                f"{widget_selector} {{\n            font-family: {emoji_font};"
            )
        
        # Apply both CSS and Qt size constraints for reliable sizing
        # Get configurable icon size and calculate proportional button size
        icon_size = ButtonStyleManager.get_icon_size()
        # Use smarter padding calculation for better proportions with small icons
        if icon_size <= 10:
            padding = 2  # Minimal padding for tiny icons (8-10px)
        elif icon_size <= 16:
            padding = 4  # Small padding for small icons (11-16px)
        else:
            padding = 6  # Standard padding for larger icons (17px+)
        
        icon_button_size = icon_size + padding
        
        # Size configuration mapping for Qt widget constraints
        # These complement the CSS sizing for maximum reliability
        size_configs = {
            "icon": {"min_width": icon_button_size, "min_height": icon_button_size, "max_width": icon_button_size, "max_height": icon_button_size},
            "extra_small": {"min_width": 48, "min_height": 28},
            "small": {"min_width": 60, "min_height": 32},
            "medium": {"min_width": 80, "min_height": 32},
            "large": {"min_width": 100, "min_height": 36},
        }
        
        config = size_configs.get(size, size_configs["medium"])
        
        # Apply Qt size constraints for reliable sizing across platforms
        # These work in conjunction with CSS min-width/min-height properties
        button.setMinimumSize(config["min_width"], config["min_height"])
        button.setMaximumSize(config.get("max_width", 16777215), config.get("max_height", 16777215))
        
        # Set icon size for buttons that have icons
        # This must be done via Qt API for proper icon scaling
        from PyQt6.QtCore import QSize
        icon_size = ButtonStyleManager.get_icon_size()
        button.setIconSize(QSize(icon_size, icon_size))
        
        # Apply the unified style
        button.setStyleSheet(style)
    
    @staticmethod
    def apply_plus_button_style(button, colors, emoji_font: str = None):
        """
        Apply special styling for plus button with asymmetric padding.
        
        Plus buttons often need extra space on the right side to accommodate
        dropdown arrows or to provide visual balance. This method creates
        asymmetric padding while maintaining the unified styling approach.
        
        Args:
            button: Qt button widget (typically QToolButton)
            colors: ColorSystem instance for theme colors
            emoji_font: Optional font family for emoji buttons
            
        Features:
        - Asymmetric padding (more on left and right sides)
        - Maintains unified styling constants
        - Adjusts width calculations for padding differences
        - Preserves icon sizing and theme colors
        
        Implementation Details:
            The asymmetric padding provides visual balance when the plus button
            is positioned next to other elements or when it needs to accommodate
            dropdown functionality. The algorithm:
            1. Gets base padding from computed sizes
            2. Multiplies base padding by 5 for left/right sides
            3. Adjusts total button width to accommodate extra padding
            4. Maintains top/bottom padding at base level
            
        Visual Effect:
            Normal button: [  +  ]
            Plus button:   [     +     ]
        """
        # Get base style for icon button
        style = ButtonStyleManager.get_unified_button_style(
            colors, "tool", "icon", "normal", None
        )
        
        # Override padding for plus button (more padding on left for better visual balance)
        sizes = ButtonStyleManager.get_computed_sizes()
        base_padding = sizes['padding_each_side']
        right_padding = base_padding * 5  # Extra padding on right to create space before dropdown arrow
        left_padding = base_padding * 5  # More padding on left for visual balance
        
        # Replace the standard padding with asymmetric padding
        old_padding = f"padding: {base_padding}px;"
        new_padding = f"padding: {base_padding}px {right_padding}px {base_padding}px {left_padding}px;"
        style = style.replace(old_padding, new_padding)
        
        # Adjust width for asymmetric padding to maintain proper button proportions
        base_width = sizes['button_size']
        new_width = base_width + (left_padding - base_padding) + (right_padding - base_padding)
        style = style.replace(f"min-width: {base_width}px;", f"min-width: {new_width}px;")
        
        # Add emoji font if specified
        if emoji_font:
            style = style.replace("QToolButton {", f"QToolButton {{\n            font-family: {emoji_font};")
        
        # Apply the style (no menu indicator CSS needed since we don't use menus)
        button.setStyleSheet(style)
        
        # Set icon size for consistency with other buttons
        from PyQt6.QtCore import QSize
        icon_size = ButtonStyleManager.get_icon_size()
        button.setIconSize(QSize(icon_size, icon_size))
        
        # Set same size constraints as other icon buttons for consistency
        sizes = ButtonStyleManager.get_computed_sizes()
        icon_size = sizes['icon_size']
        button_size = sizes['button_size'] + (left_padding - base_padding) + (right_padding - base_padding)  # Account for asymmetric padding
        
        button.setMinimumSize(button_size, sizes['button_size'])
        button.setMaximumSize(button_size, sizes['button_size'])


class StyleTemplates:
    """
    Collection of reusable style templates for PyQt6 UI components.
    
    This class provides pre-designed CSS templates for all major UI components
    in the Ghostman application. Each template is theme-aware and follows
    consistent design patterns.
    
    Features:
    - Theme-aware color management
    - Consistent spacing and sizing
    - Accessibility-compliant styling
    - PyQt6-specific CSS techniques
    - Comprehensive component coverage
    
    Usage:
        # Get a template by name
        style = StyleTemplates.get_style("main_window", colors)
        
        # Get specific template directly
        dialog_style = StyleTemplates.get_settings_dialog_style(colors)
        widget.setStyleSheet(dialog_style)
        
    Available Templates:
    - Main window and dialog styling
    - Button variations (primary, secondary, tool, icon)
    - Form elements (inputs, combos, checkboxes)
    - Navigation (tabs, menus)
    - Containers (panels, frames, groups)
    - Data display (lists, progress bars)
    - Scrollbars and interactive elements
    
    Design Philosophy:
        All templates follow these principles:
        1. Semantic color usage (primary for brand, status for feedback)
        2. Consistent spacing (4px, 8px, 12px multiples)
        3. Accessibility first (WCAG 2.1 compliance)
        4. Platform consistency (native PyQt6 behavior where appropriate)
        5. Theme coherence (all components work together visually)
        
    PyQt6 Compatibility:
        Templates use PyQt6-specific selectors and properties:
        - QWidget selectors for precise targeting
        - ::pseudo-elements for complex controls
        - State selectors (:hover, :focus, :pressed, :disabled)
        - Subcontrol positioning for complex widgets
    """
    
    @staticmethod
    def get_style(template_name: str, colors: ColorSystem, **kwargs) -> str:
        """
        Get a style template by name with parameter support.
        
        This method provides a unified interface for accessing all style templates
        using string names. It's useful for configuration-driven styling or
        dynamic template selection.
        
        Args:
            template_name: Name of the template (e.g., "main_window", "button_primary")
            colors: Color system to use for theming
            **kwargs: Additional parameters passed to the template method
            
        Returns:
            CSS string for the requested template
            
        Raises:
            ValueError: If the template name is not found
            
        Available Templates:
        - main_window: Base application window styling
        - repl_panel: REPL output panel with opacity support
        - title_frame: Header and title sections
        - button_primary/secondary: Standard button variants
        - tool_button: Toolbar button styling
        - icon_button: Square icon-only buttons
        - input_field: Text input controls
        - combo_box: Dropdown selection controls
        - list_widget: List and item displays
        - progress_bar: Progress indication
        - scroll_bar: Custom scrollbar styling
        - menu: Context and dropdown menus
        - tab_widget: Tabbed interface controls
        - dialog: Modal dialog windows
        - search_frame: Search input containers
        - settings_dialog: Complete settings UI styling
        
        Example:
            # Get main window style
            style = StyleTemplates.get_style("main_window", colors)
            
            # Get button style with parameters
            style = StyleTemplates.get_style("icon_button", colors, variant="primary")
        """
        method_name = f"get_{template_name}_style"
        if hasattr(StyleTemplates, method_name):
            method = getattr(StyleTemplates, method_name)
            return method(colors, **kwargs)
        else:
            raise ValueError(f"Unknown style template: {template_name}")
    
    @staticmethod
    def get_main_window_style(colors: ColorSystem) -> str:
        """
        Style template for main application window.
        
        Provides base styling for the main QMainWindow including background
        color and text color setup. This serves as the foundation for the
        entire application's visual appearance.
        
        Args:
            colors: ColorSystem for theme colors
            
        Returns:
            CSS string for main window styling
            
        Features:
        - Sets primary background for the entire application
        - Establishes base text color for consistency
        - Provides foundation for child widget inheritance
        
        Usage:
            main_window = QMainWindow()
            style = StyleTemplates.get_main_window_style(colors)
            main_window.setStyleSheet(style)
        """
        return f"""
        QMainWindow {{
            background-color: {colors.background_primary};
            color: {colors.text_primary};
        }}
        """
    
    @staticmethod
    def get_repl_panel_style(colors: ColorSystem, opacity: float = 0.9) -> str:
        """
        Style template for REPL panel with selective opacity handling.
        
        The REPL panel requires special handling for opacity settings. The root
        panel always remains fully opaque to keep UI controls visible, while
        only the output display area can have opacity applied separately.
        
        Args:
            colors: ColorSystem for theme colors
            opacity: Opacity value (currently unused - kept for API compatibility)
            
        Returns:
            CSS string for REPL panel root styling
            
        Implementation Details:
            Opacity is deliberately NOT applied to the root panel. This prevents
            UI controls from becoming hard to see. Opacity should be applied
            separately to specific output display areas only.
            
            The panel uses:
            - Secondary background for subtle elevation
            - Rounded top corners for modern appearance
            - Border for definition against main background
            - Proper ID selector for specificity
            
        Note:
            The opacity parameter is maintained for API compatibility but not
            used in the root panel styling. This design ensures UI controls
            remain fully visible while allowing opacity to be applied selectively
            to content areas.
        """
        # Root panel always fully opaque to keep UI controls visible
        panel_bg = colors.background_secondary
        border_color = colors.border_primary
        
        return f"""
        #repl-root {{
            background-color: {panel_bg} !important;
            border-radius: 10px 10px 0px 0px;
            border: 1px solid {border_color};
        }}
        """
    
    @staticmethod
    def get_title_frame_style(colors: ColorSystem) -> str:
        """
        Style template for title frames and headers.
        
        Provides styling for frame containers that hold titles, headers, or
        section labels. Uses tertiary background for subtle elevation.
        
        Args:
            colors: ColorSystem for theme colors
            
        Returns:
            CSS string for title frame styling
            
        Features:
        - Tertiary background for visual hierarchy
        - Subtle border for definition
        - Rounded corners for modern appearance
        - Bold label text for emphasis
        
        Usage Context:
            Used for section headers, dialog titles, and grouping containers
            that need visual separation from surrounding content.
        """
        return f"""
        QFrame {{
            background-color: {colors.background_tertiary};
            border: 1px solid {colors.border_secondary};
            border-radius: 4px;
            padding: 0px;
        }}
        QLabel {{
            color: {colors.text_primary};
            font-weight: bold;
        }}
        """
    
    @staticmethod
    def get_button_primary_style(colors: ColorSystem) -> str:
        """
        Style template for primary action buttons.
        
        Primary buttons use the main brand color and are designed to draw
        attention to the most important actions in the interface.
        
        Args:
            colors: ColorSystem for theme colors
            
        Returns:
            CSS string for primary button styling
            
        Design Notes:
        - Uses primary brand color for high visibility
        - Bold font weight for emphasis
        - Comprehensive state management (hover, pressed, disabled)
        - Maintains accessibility with proper contrast ratios
        
        Recommended Usage:
        - Submit/Save actions in forms
        - Confirmation dialogs (OK, Accept)
        - Primary calls-to-action
        - Important navigation actions
        """
        return f"""
        QPushButton {{
            background-color: {colors.primary};
            color: {colors.text_primary};
            border: 1px solid {colors.border_primary};
            border-radius: 4px;
            padding: 6px 12px;
            font-weight: bold;
        }}
        QPushButton:hover {{
            background-color: {colors.primary_hover};
            border-color: {colors.border_focus};
        }}
        QPushButton:pressed {{
            background-color: {colors.interactive_active};
        }}
        QPushButton:disabled {{
            background-color: {colors.interactive_disabled};
            color: {colors.text_disabled};
            border-color: {colors.border_secondary};
        }}
        """
    
    @staticmethod
    def get_button_secondary_style(colors: ColorSystem) -> str:
        """
        Style template for secondary action buttons.
        
        Secondary buttons use interactive colors and are for less prominent
        actions or supporting functionality.
        
        Args:
            colors: ColorSystem for theme colors
            
        Returns:
            CSS string for secondary button styling
            
        Design Notes:
        - Uses interactive colors instead of brand colors
        - Normal font weight (not bold)
        - Same interaction states as primary buttons
        - Provides clear hierarchy with primary buttons
        
        Recommended Usage:
        - Cancel/Close actions in dialogs
        - Secondary navigation
        - Optional or alternative actions
        - Toolbar buttons
        """
        return f"""
        QPushButton {{
            background-color: {colors.interactive_normal};
            color: {colors.text_primary};
            border: 1px solid {colors.border_primary};
            border-radius: 4px;
            padding: 6px 12px;
        }}
        QPushButton:hover {{
            background-color: {colors.interactive_hover};
            border-color: {colors.border_focus};
        }}
        QPushButton:pressed {{
            background-color: {colors.interactive_active};
        }}
        QPushButton:disabled {{
            background-color: {colors.interactive_disabled};
            color: {colors.text_disabled};
            border-color: {colors.border_secondary};
        }}
        """
    
    @staticmethod
    def get_tool_button_style(colors: ColorSystem) -> str:
        """
        Style template for toolbar buttons.
        
        Tool buttons are borderless and designed for toolbar use where space
        is limited and visual weight should be minimal.
        
        Args:
            colors: ColorSystem for theme colors
            
        Returns:
            CSS string for tool button styling
            
        Design Notes:
        - No borders for minimal visual weight
        - Compact padding for toolbar density
        - Menu button support for dropdown arrows
        - Bottom margin for visual alignment
        
        PyQt6 Features:
        - QToolButton::menu-button selector for dropdown styling
        - Borderless design that works with icon-only buttons
        - Proper spacing for toolbar layouts
        """
        return f"""
        QToolButton {{
            background-color: {colors.interactive_normal};
            color: {colors.text_primary};
            border: none;
            border-radius: 4px;
            padding: 0px;
            margin-bottom: 2px;
        }}
        QToolButton:hover {{
            background-color: {colors.interactive_hover};
        }}
        QToolButton:pressed {{
            background-color: {colors.interactive_active};
        }}
        QToolButton:disabled {{
            background-color: {colors.interactive_disabled};
            color: {colors.text_disabled};
        }}
        QToolButton::menu-button {{
            border: none;
            width: 16px;
        }}
        """
    
    @staticmethod
    def get_uniform_button_style(colors: ColorSystem, size="medium") -> str:
        """
        DEPRECATED: Use ButtonStyleManager.get_unified_button_style() instead.
        
        Legacy wrapper for backward compatibility with existing code.
        New code should use ButtonStyleManager directly for better control
        and consistency.
        
        Args:
            colors: ColorSystem for theme colors
            size: Button size category
            
        Returns:
            CSS string for button styling
            
        Migration Path:
            Old: StyleTemplates.get_uniform_button_style(colors, "small")
            New: ButtonStyleManager.get_unified_button_style(colors, "push", "small")
        """
        return ButtonStyleManager.get_unified_button_style(colors, "push", size)
    
    @staticmethod
    def get_uniform_tool_button_style(colors: ColorSystem, size="medium") -> str:
        """
        DEPRECATED: Use ButtonStyleManager.get_unified_button_style() instead.
        
        Legacy wrapper for backward compatibility with existing code.
        New code should use ButtonStyleManager directly for better control
        and consistency.
        
        Args:
            colors: ColorSystem for theme colors
            size: Button size category
            
        Returns:
            CSS string for tool button styling
            
        Migration Path:
            Old: StyleTemplates.get_uniform_tool_button_style(colors, "small")
            New: ButtonStyleManager.get_unified_button_style(colors, "tool", "small")
        """
        return ButtonStyleManager.get_unified_button_style(colors, "tool", size)
    
    @staticmethod
    def get_icon_button_style(colors: ColorSystem, variant="normal") -> str:
        """
        Style template for icon-only buttons with square dimensions.
        
        Icon buttons are square and designed to hold single icons. They use
        the unified ButtonStyleManager for consistency while supporting
        different visual variants.
        
        Args:
            colors: Color system to use
            variant: Visual variant
                - "normal": Standard interactive appearance
                - "primary": Primary brand color appearance
                - "danger": Error/destructive action appearance
                - "minimal": Transparent background with minimal visual weight
        
        Returns:
            CSS string for icon button styling
            
        Implementation Details:
            This method maps visual variants to ButtonStyleManager states
            and handles special cases like the minimal variant which uses
            transparent backgrounds for subtle interface integration.
        """
        # Map variants to states
        state_map = {
            "primary": "toggle",
            "danger": "danger", 
            "minimal": "normal",
            "normal": "normal"
        }
        
        state = state_map.get(variant, "normal")
        
        # Special handling for minimal variant
        if variant == "minimal":
            special_colors = {
                "background": "transparent",
                "text": colors.text_secondary,
                "hover": colors.interactive_hover,
                "active": colors.interactive_active
            }
            return ButtonStyleManager.get_unified_button_style(colors, "push", "icon", state, special_colors)
        
        return ButtonStyleManager.get_unified_button_style(colors, "push", "icon", state)
    
    @staticmethod
    def get_input_field_style(colors: ColorSystem) -> str:
        """
        Style template for input fields and text edits.
        
        Provides consistent styling for all text input elements including
        QLineEdit, QTextEdit, and QPlainTextEdit with focus states and
        selection styling.
        
        Args:
            colors: ColorSystem for theme colors
            
        Returns:
            CSS string for input field styling
            
        Features:
        - Consistent background and text colors
        - Focus state with border highlighting
        - Disabled state styling
        - Selection color theming
        - Rounded corners for modern appearance
        
        Accessibility:
        - High contrast between text and background
        - Clear focus indicators
        - Disabled state clearly differentiated
        """
        return f"""
        QLineEdit, QTextEdit, QPlainTextEdit {{
            background-color: {colors.background_tertiary};
            color: {colors.text_primary};
            border: 1px solid {colors.border_primary};
            border-radius: 4px;
            padding: 4px;
            selection-background-color: {colors.secondary};
            selection-color: {colors.text_primary};
        }}
        QLineEdit:focus, QTextEdit:focus, QPlainTextEdit:focus {{
            border-color: {colors.border_focus};
            outline: none;
        }}
        QLineEdit:disabled, QTextEdit:disabled, QPlainTextEdit:disabled {{
            background-color: {colors.interactive_disabled};
            color: {colors.text_disabled};
            border-color: {colors.border_secondary};
        }}
        """
    
    @staticmethod
    def get_combo_box_style(colors: ColorSystem) -> str:
        """
        Style template for dropdown combo boxes.
        
        Provides styling for QComboBox elements including the dropdown arrow
        area and the dropdown list view for consistent appearance.
        
        Args:
            colors: ColorSystem for theme colors
            
        Returns:
            CSS string for combo box styling
            
        Features:
        - Consistent with input field styling
        - Custom dropdown arrow area
        - Themed dropdown list
        - Hover and focus states
        
        PyQt6 Specifics:
        - ::drop-down subcontrol for arrow area
        - QAbstractItemView for dropdown list styling
        - Proper selection colors in dropdown
        """
        return f"""
        QComboBox {{
            background-color: {colors.background_tertiary};
            color: {colors.text_primary};
            border: 1px solid {colors.border_primary};
            border-radius: 4px;
            padding: 4px 8px;
            min-width: 80px;
        }}
        QComboBox:hover {{
            border-color: {colors.border_focus};
        }}
        QComboBox:focus {{
            border-color: {colors.border_focus};
        }}
        QComboBox::drop-down {{
            border: none;
            width: 20px;
        }}

        QComboBox QAbstractItemView {{
            background-color: {colors.background_secondary};
            color: {colors.text_primary};
            border: 1px solid {colors.border_primary};
            selection-background-color: {colors.secondary};
            selection-color: {colors.text_primary};
        }}
        """
    
    @staticmethod
    def get_list_widget_style(colors: ColorSystem) -> str:
        """
        Style template for list widgets and item views.
        
        Args:
            colors: ColorSystem for theme colors
            
        Returns:
            CSS string for list widget styling
            
        Features:
        - Item padding for better readability
        - Hover and selection states
        - Rounded item corners
        - Proper spacing between items
        """
        return f"""
        QListWidget {{
            background-color: {colors.background_secondary};
            color: {colors.text_primary};
            border: 1px solid {colors.border_primary};
            border-radius: 4px;
            padding: 2px;
        }}
        QListWidget::item {{
            padding: 4px;
            border-radius: 2px;
            margin: 1px;
        }}
        QListWidget::item:selected {{
            background-color: {colors.secondary};
            color: {colors.text_primary};
        }}
        QListWidget::item:hover {{
            background-color: {colors.interactive_hover};
        }}
        """
    
    @staticmethod
    def get_progress_bar_style(colors: ColorSystem) -> str:
        """
        Style template for progress bars.
        
        Args:
            colors: ColorSystem for theme colors
            
        Returns:
            CSS string for progress bar styling
            
        Features:
        - Primary color for progress indication
        - Centered text display
        - Rounded corners for modern appearance
        - Bold text for readability
        """
        return f"""
        QProgressBar {{
            background-color: {colors.background_tertiary};
            border: 1px solid {colors.border_primary};
            border-radius: 4px;
            text-align: center;
            color: {colors.text_primary};
            font-weight: bold;
        }}
        QProgressBar::chunk {{
            background-color: {colors.primary};
            border-radius: 3px;
            margin: 1px;
        }}
        """
    
    @staticmethod
    def get_scroll_bar_style(colors: ColorSystem) -> str:
        """
        Style template for scroll bars (both vertical and horizontal).
        
        Args:
            colors: ColorSystem for theme colors
            
        Returns:
            CSS string for scroll bar styling
            
        Features:
        - Modern rounded scrollbars
        - Hover effects for better interaction
        - Consistent sizing for both orientations
        - Minimal arrow buttons (hidden)
        """
        return f"""
        QScrollBar:vertical {{
            background-color: {colors.background_secondary};
            width: 12px;
            border-radius: 6px;
        }}
        QScrollBar::handle:vertical {{
            background-color: {colors.interactive_normal};
            border-radius: 6px;
            min-height: 20px;
        }}
        QScrollBar::handle:vertical:hover {{
            background-color: {colors.interactive_hover};
        }}
        QScrollBar::add-line:vertical, QScrollBar::sub-line:vertical {{
            border: none;
            background: none;
        }}
        QScrollBar:horizontal {{
            background-color: {colors.background_secondary};
            height: 12px;
            border-radius: 6px;
        }}
        QScrollBar::handle:horizontal {{
            background-color: {colors.interactive_normal};
            border-radius: 6px;
            min-width: 20px;
        }}
        QScrollBar::handle:horizontal:hover {{
            background-color: {colors.interactive_hover};
        }}
        QScrollBar::add-line:horizontal, QScrollBar::sub-line:horizontal {{
            border: none;
            background: none;
        }}
        """
    
    @staticmethod
    def get_menu_style(colors: ColorSystem) -> str:
<<<<<<< HEAD
        """
        Style template for menus and context menus.
        
        Args:
            colors: ColorSystem for theme colors
            
        Returns:
            CSS string for menu styling
            
        Features:
        - Secondary background for menu panels
        - Item hover effects
        - Disabled item styling
        - Menu separators
        - Proper padding and spacing
        """
=======
        """Style for menus and context menus with theme-aware hover states."""
>>>>>>> c545487a
        return f"""
        QMenu {{
            background-color: {colors.background_secondary};
            color: {colors.text_primary};
            border: 1px solid {colors.border_primary};
            border-radius: 4px;
            padding: 4px;
        }}
        QMenu::item {{
            padding: 6px 12px;
            border-radius: 3px;
            margin: 1px;
        }}
        QMenu::item:selected {{
            background-color: {colors.interactive_hover};
            color: {colors.text_primary};
        }}
        QMenu::item:hover {{
            background-color: {colors.interactive_hover};
            color: {colors.text_primary};
        }}
        QMenu::item:disabled {{
            color: {colors.text_disabled};
            background-color: transparent;
        }}
        QMenu::separator {{
            height: 1px;
            background-color: {colors.separator};
            margin: 4px 2px;
        }}
        QMenu::icon {{
            padding-left: 4px;
        }}
        """
    
    @staticmethod
    def get_tab_widget_style(colors: ColorSystem) -> str:
<<<<<<< HEAD
        """
        Style template for tab widgets and tab bars.
        
        Args:
            colors: ColorSystem for theme colors
            
        Returns:
            CSS string for tab widget styling
            
        Features:
        - Modern tab appearance with rounded corners
        - Selected tab highlighting with primary color
        - Hover effects for better interaction
        - Proper spacing and alignment
        
        Design Notes:
        - Selected tabs use primary brand color for emphasis
        - Unselected tabs use secondary text for hierarchy
        - Rounded top corners only for tab appearance
        """
=======
        """Enhanced style for tab widgets with accessibility improvements."""
        # Import color utilities for accessibility
        from .color_system import ColorUtils
        
        # Get optimal text color for selected tabs
        selected_text_color, _ = ColorUtils.get_high_contrast_text_color_for_background(
            colors.primary, colors, min_ratio=4.5
        )
        
        # Get optimal text color for inactive tabs
        inactive_text_color, _ = ColorUtils.get_high_contrast_text_color_for_background(
            colors.background_tertiary, colors, min_ratio=4.5
        )
        
>>>>>>> c545487a
        return f"""
        QTabWidget::pane {{
            background-color: {colors.background_secondary};
            border: 1px solid {colors.border_primary};
            border-radius: 4px;
        }}
        QTabBar::tab {{
            background-color: {colors.background_tertiary};
            color: {inactive_text_color};
            border: 1px solid {colors.border_secondary};
            padding: 8px 16px;
            margin-right: 3px;
            border-radius: 8px;
            min-width: 100px;
            max-width: 200px;
            font-size: 11px;
        }}
        QTabBar::tab:selected {{
            background-color: {colors.primary};
            color: {selected_text_color};
            border-color: {colors.primary};
            font-weight: bold;
        }}
        QTabBar::tab:hover {{
            background-color: {colors.interactive_hover};
            color: {colors.text_primary};
            border-color: {colors.border_focus};
            font-weight: 500;
        }}
        QTabBar::tab:focus {{
            outline: 2px solid {colors.border_focus};
            outline-offset: 1px;
        }}
        QTabBar::tab:first {{
            margin-left: 3px;
        }}
        QTabBar::tab:last {{
            margin-right: 3px;
        }}
        """
    
    @staticmethod
    def get_conversation_tab_button_style(colors: ColorSystem, active: bool = False) -> str:
        """Enhanced style for custom conversation tab buttons with accessibility and consistent sizing."""
        
        # Import color utilities for accessibility
        from .color_system import ColorUtils
        
        if active:
            # For active tabs, ensure high contrast
            text_color, contrast_ratio = ColorUtils.get_high_contrast_text_color_for_background(
                colors.primary, colors, min_ratio=4.5
            )
            
            # Use primary_hover for pressed state since primary_active doesn't exist in ColorSystem
            pressed_color = colors.primary_hover
            
            return f"""
            QPushButton {{
                background-color: {colors.primary} !important;
                color: {text_color} !important;
                border: 1px solid {colors.primary} !important;
                border-radius: 4px;
                padding: 6px 12px;
                width: 140px;
                min-width: 120px;
                max-width: 280px;
                height: 28px;
                font-weight: bold;
                font-size: 11px;
                text-align: center;
                margin: 0px 1px;
            }}
            QPushButton:hover {{
                background-color: {colors.primary_hover} !important;
                border-color: {colors.primary_hover} !important;
                color: {text_color} !important;
            }}
            QPushButton:pressed {{
                background-color: {pressed_color} !important;
                border: none !important;
                outline: none !important;
                transform: scale(0.98);
            }}
            QPushButton:focus {{
                outline: 2px solid {colors.border_focus};
                outline-offset: 1px;
            }}
            """
        else:
            # For inactive tabs, ensure readable contrast
            inactive_text_color, contrast_ratio = ColorUtils.get_high_contrast_text_color_for_background(
                colors.background_tertiary, colors, min_ratio=4.5
            )
            
            return f"""
            QPushButton {{
                background-color: {colors.background_tertiary} !important;
                color: {inactive_text_color} !important;
                border: 1px solid {colors.border_secondary} !important;
                border-radius: 4px;
                padding: 6px 12px;
                width: 140px;
                min-width: 120px;
                max-width: 280px;
                height: 28px;
                font-size: 11px;
                text-align: center;
                margin: 0px 1px;
                font-weight: 500;
            }}
            QPushButton:hover {{
                background-color: {colors.interactive_hover} !important;
                color: {colors.text_primary} !important;
                border-color: {colors.border_focus} !important;
                font-weight: bold;
            }}
            QPushButton:pressed {{
                background-color: {colors.interactive_active} !important;
                border: none !important;
                outline: none !important;
                transform: scale(0.98);
            }}
            QPushButton:focus {{
                outline: 2px solid {colors.border_focus};
                outline-offset: 1px;
            }}
            """

    @staticmethod
    def get_dialog_style(colors: ColorSystem) -> str:
        """
        Style template for dialogs and modal windows.
        
        Args:
            colors: ColorSystem for theme colors
            
        Returns:
            CSS string for dialog styling
            
        Features:
        - Primary background for main dialog area
        - Button box separation with border
        - Consistent color theming
        """
        return f"""
        QDialog {{
            background-color: {colors.background_primary};
            color: {colors.text_primary};
        }}
        QDialogButtonBox {{
            background-color: {colors.background_secondary};
            border-top: 1px solid {colors.separator};
        }}
        """
    
    @staticmethod
    def get_label_style(colors: ColorSystem, variant: str = "primary") -> str:
        """
        Style template for labels with different visual variants.
        
        Args:
            colors: ColorSystem for theme colors
            variant: Label variant
                - "primary": High contrast primary text
                - "secondary": Medium contrast secondary text
                - "tertiary": Low contrast tertiary text
                - "success": Success status color
                - "warning": Warning status color
                - "error": Error status color
                - "info": Information status color
        
        Returns:
            CSS string for label styling
            
        Usage:
        - primary: Main headings, important text
        - secondary: Subheadings, descriptions
        - tertiary: Helper text, footnotes
        - status variants: Status messages, alerts
        """
        color_map = {
            "primary": colors.text_primary,
            "secondary": colors.text_secondary,
            "tertiary": colors.text_tertiary,
            "success": colors.status_success,
            "warning": colors.status_warning,
            "error": colors.status_error,
            "info": colors.status_info,
        }
        
        text_color = color_map.get(variant, colors.text_primary)
        
        return f"""
        QLabel {{
            color: {text_color};
        }}
        """
    
    @staticmethod
    def get_status_style(colors: ColorSystem, status: str = "info") -> str:
        """
        Style template for status indicators and badges.
        
        Args:
            colors: ColorSystem for theme colors
            status: Status type ("success", "warning", "error", "info")
        
        Returns:
            CSS string for status styling
            
        Features:
        - Bold text for emphasis
        - Small font size for badges
        - Status-appropriate colors
        
        Usage Context:
        - Status badges in lists
        - Alert indicators
        - State labels in forms
        """
        color_map = {
            "success": colors.status_success,
            "warning": colors.status_warning,
            "error": colors.status_error,
            "info": colors.status_info,
        }
        
        status_color = color_map.get(status, colors.status_info)
        
        return f"""
        color: {status_color};
        font-weight: bold;
        font-size: 10px;
        """
    
    @staticmethod
    def get_search_frame_style(colors: ColorSystem) -> str:
        """
        Style template for search frames with comprehensive border removal.
        
        This template uses multiple CSS techniques to ensure borders are
        completely removed from search frames, addressing PyQt6's stubborn
        border behavior in certain contexts.
        
        Args:
            colors: ColorSystem for theme colors
            
        Returns:
            CSS string for search frame styling
            
        PyQt6 Techniques Used:
            - Multiple border properties for complete removal
            - !important directives to override default styling
            - Comprehensive focus state handling
            - Child widget border inheritance prevention
            
        Implementation Details:
            PyQt6 frames can have stubborn borders that persist even after
            setting border: none. This template uses a comprehensive approach:
            1. Sets all border-related properties explicitly
            2. Uses !important to override any inherited styles
            3. Handles all interaction states (focus, hover)
            4. Prevents child widgets from inheriting unwanted borders
            
        This is particularly important for search components where clean
        appearance is essential for user experience.
        """
        return f"""
        QFrame {{
            background-color: {colors.background_tertiary};
            border: none !important;
            border-width: 0px !important;
            border-style: none !important;
            border-color: transparent !important;
            border-radius: 4px;
            padding: 4px;
            margin: 0px;
            outline: none !important;
        }}
        QFrame:focus {{
            border: none !important;
            outline: none !important;
        }}
        QFrame:hover {{
            border: none !important;
            outline: none !important;
        }}
        /* Ensure child widgets don't inherit unwanted borders */
        QFrame QLineEdit {{
            border: none !important;
            outline: none !important;
        }}
        """
    
    @staticmethod
    def get_high_contrast_search_status_style(colors: ColorSystem) -> str:
        """
        Get high-contrast styling for search status labels.
        
        This method automatically calculates the optimal text color for maximum
        visibility against the search frame background using the same smart
        contrast algorithm as titlebar buttons.
        
        The algorithm:
        1. Tests theme-aware text colors first for visual integration
        2. Falls back to high-contrast colors (white/black) if needed
        3. Ensures WCAG AA compliance (4.5:1 contrast ratio minimum)
        4. Prefers WCAG AAA compliance (7.0:1 ratio) when possible
        
        Args:
            colors: ColorSystem for theme colors
            
        Returns:
            CSS string for high-contrast search status styling
            
        Accessibility Features:
        - Automatic contrast ratio calculation
        - WCAG 2.1 AA/AAA compliance
        - Theme-aware color selection with high-contrast fallbacks
        
        Implementation Details:
            Uses ColorUtils.get_high_contrast_text_color_for_background() which:
            - Tests multiple text color candidates
            - Calculates WCAG contrast ratios
            - Selects optimal color for readability
            - Provides fallbacks for edge cases
            
        This ensures search result counts, status messages, and other
        text elements remain readable across all themes and backgrounds.
        """
        from .color_system import ColorUtils
        
        # Get optimal text color for search frame background
        optimal_text_color, contrast_ratio = ColorUtils.get_high_contrast_text_color_for_background(
            colors.background_tertiary,
            colors,
            min_ratio=4.5
        )
        
        return f"""
        QLabel {{
            color: {optimal_text_color};
            font-size: 10px;
            font-weight: bold;
        }}
        """
    
    @staticmethod
    def get_checkbox_style(colors: ColorSystem) -> str:
        """
        Style template for checkboxes with custom indicators.
        
        Args:
            colors: ColorSystem for theme colors
            
        Returns:
            CSS string for checkbox styling
            
        Features:
        - Custom checkbox indicator styling
        - Primary color for checked state
        - Hover effects for better interaction
        - Disabled state handling
        - Proper spacing between indicator and label
        """
        return f"""
        QCheckBox {{
            color: {colors.text_primary};
            spacing: 4px;
        }}
        QCheckBox::indicator {{
            width: 16px;
            height: 16px;
            border: 1px solid {colors.border_primary};
            border-radius: 3px;
            background-color: {colors.background_tertiary};
        }}
        QCheckBox::indicator:hover {{
            border-color: {colors.border_focus};
        }}
        QCheckBox::indicator:checked {{
            background-color: {colors.primary};
            border-color: {colors.primary};
        }}
        QCheckBox::indicator:checked:hover {{
            background-color: {colors.primary_hover};
        }}
        QCheckBox::indicator:disabled {{
            background-color: {colors.interactive_disabled};
            border-color: {colors.border_secondary};
        }}
        """
    
    @staticmethod
    def get_system_tray_style(colors: ColorSystem) -> str:
        """
        Style template for system tray components.
        
        Args:
            colors: ColorSystem for theme colors
            
        Returns:
            CSS string for system tray styling
            
        Features:
        - Menu styling for tray context menus
        - Action item styling
        - Selection effects
        """
        return f"""
        QMenu {{
            background-color: {colors.background_secondary};
            color: {colors.text_primary};
            border: 1px solid {colors.border_primary};
        }}
        QAction {{
            padding: 4px 8px;
        }}
        QAction:selected {{
            background-color: {colors.secondary};
        }}
        """
    
    @staticmethod
    def get_settings_dialog_style(colors: ColorSystem) -> str:
        """
        Comprehensive style template for the settings dialog.
        
        This template provides complete styling for all elements in the settings
        dialog including tabs, form controls, buttons, and scrollbars. It demonstrates
        advanced PyQt6 styling techniques and comprehensive component coverage.
        
        Args:
            colors: ColorSystem for theme colors
            
        Returns:
            CSS string for complete settings dialog styling
            
        Features Covered:
        - Main dialog background and text
        - Tab widget with hover and selection states
        - Group boxes with title positioning
        - All form inputs (text fields, spinboxes, combos)
        - Modern scrollbar styling with hover effects
        - Button styling (handled separately by ButtonStyleManager)
        - List widgets with selection and hover states
        - Splitter handles
        - Comprehensive focus state management
        
        Advanced PyQt6 Techniques:
        - ::title subcontrol for group box titles
        - ::tab-bar and ::pane subcontrols for tab widgets
        - ::handle subcontrols for scrollbars and splitters
        - ::drop-down subcontrol for combo boxes
        - QAbstractItemView for dropdown styling
        - State selectors for all interactive elements
        
        Design Philosophy:
            The settings dialog serves as a comprehensive example of
            theme-aware styling, demonstrating:
            1. Consistent color usage across all elements
            2. Proper visual hierarchy with backgrounds
            3. Accessibility-compliant contrast ratios
            4. Modern UI patterns (rounded tabs, custom scrollbars)
            5. Comprehensive state management
        """
        return f"""
        /* Main dialog styling */
        QDialog {{
            background-color: {colors.background_primary};
            color: {colors.text_primary};
        }}
        
        /* Tab widget styling */
        QTabWidget::pane {{
            border: 1px solid {colors.border_primary};
            background-color: {colors.background_primary};
        }}
        QTabWidget::tab-bar {{
            alignment: left;
        }}
        QTabBar::tab {{
            background-color: {colors.background_secondary};
            color: {colors.text_primary};
            padding: 8px 16px;
            margin-right: 3px;
            border: 1px solid {colors.border_primary};
            border-radius: 8px 8px 0px 0px;
            border-bottom: none;
            min-width: 80px;
        }}
        QTabBar::tab:selected {{
            background-color: {colors.primary};
            color: {colors.background_primary};
            font-weight: bold;
        }}
        QTabBar::tab:hover {{
            background-color: {colors.interactive_hover};
            color: {colors.text_primary};
            border-color: {colors.border_focus};
        }}
        
        /* Group box styling */
        QGroupBox {{
            color: {colors.text_primary};
            font-weight: bold;
            border: 1px solid {colors.border_primary};
            border-radius: 5px;
            margin-top: 10px;
            padding-top: 10px;
        }}
        QGroupBox::title {{
            subcontrol-origin: margin;
            left: 10px;
            padding: 0 5px 0 5px;
        }}
        
        /* Label styling */
        QLabel {{
            color: {colors.text_primary};
        }}
        
        /* Input field styling */
        QLineEdit, QTextEdit, QSpinBox, QDoubleSpinBox {{
            background-color: {colors.background_tertiary};
            color: {colors.text_primary};
            border: 1px solid {colors.border_primary};
            border-radius: 4px;
            padding: 5px;
        }}
        QLineEdit:focus, QTextEdit:focus, QSpinBox:focus, QDoubleSpinBox:focus {{
            border-color: {colors.border_focus};
            background-color: {colors.background_secondary};
        }}
        QLineEdit:disabled, QTextEdit:disabled, QSpinBox:disabled, QDoubleSpinBox:disabled {{
            background-color: {colors.interactive_disabled};
            color: {colors.text_tertiary};
        }}
        
        /* Modern scroll bar styling */
        QScrollBar:vertical {{
            background-color: {colors.background_secondary};
            width: 12px;
            border: none;
            border-radius: 6px;
            margin: 0px;
        }}
        QScrollBar::handle:vertical {{
            background-color: {colors.border_primary};
            border-radius: 6px;
            min-height: 20px;
            margin: 2px;
        }}
        QScrollBar::handle:vertical:hover {{
            background-color: {colors.secondary};
        }}
        QScrollBar::handle:vertical:pressed {{
            background-color: {colors.primary};
        }}
        QScrollBar::add-line:vertical, QScrollBar::sub-line:vertical {{
            border: none;
            background: none;
            height: 0px;
            width: 0px;
        }}
        QScrollBar::add-page:vertical, QScrollBar::sub-page:vertical {{
            background: none;
        }}
        QScrollBar:horizontal {{
            background-color: {colors.background_secondary};
            height: 12px;
            border: none;
            border-radius: 6px;
            margin: 0px;
        }}
        QScrollBar::handle:horizontal {{
            background-color: {colors.border_primary};
            border-radius: 6px;
            min-width: 20px;
            margin: 2px;
        }}
        QScrollBar::handle:horizontal:hover {{
            background-color: {colors.secondary};
        }}
        QScrollBar::handle:horizontal:pressed {{
            background-color: {colors.primary};
        }}
        QScrollBar::add-line:horizontal, QScrollBar::sub-line:horizontal {{
            border: none;
            background: none;
            height: 0px;
            width: 0px;
        }}
        QScrollBar::add-page:horizontal, QScrollBar::sub-page:horizontal {{
            background: none;
        }}
        
        /* ComboBox styling */
        QComboBox {{
            background-color: {colors.background_tertiary};
            color: {colors.text_primary};
            border: 1px solid {colors.border_primary};
            border-radius: 4px;
            padding: 5px;
            min-width: 6em;
        }}
        QComboBox::drop-down {{
            subcontrol-origin: padding;
            subcontrol-position: top right;
            width: 15px;
            border-left-width: 1px;
            border-left-color: {colors.border_primary};
            border-left-style: solid;
        }}

        QComboBox QAbstractItemView {{
            background-color: {colors.background_tertiary};
            color: {colors.text_primary};
            selection-background-color: {colors.primary};
            border: 1px solid {colors.border_primary};
        }}
        QComboBox:hover {{
            border-color: {colors.border_focus};
        }}
        QComboBox:disabled {{
            background-color: {colors.interactive_disabled};
            color: {colors.text_tertiary};
        }}
        
        /* CheckBox styling */
        QCheckBox {{
            color: {colors.text_primary};
            spacing: 5px;
        }}
        QCheckBox::indicator {{
            width: 18px;
            height: 18px;
        }}
        QCheckBox::indicator:unchecked {{
            background-color: {colors.background_tertiary};
            border: 1px solid {colors.border_primary};
            border-radius: 3px;
        }}
        QCheckBox::indicator:checked {{
            background-color: {colors.primary};
            border: 1px solid {colors.primary};
            border-radius: 3px;
        }}
        QCheckBox::indicator:hover {{
            border-color: {colors.border_focus};
        }}
        QCheckBox::indicator:disabled {{
            background-color: {colors.interactive_disabled};
            border-color: {colors.border_secondary};
        }}
        
        /* Button styling */
        QPushButton {{
            background-color: {colors.primary};
            color: {colors.background_primary};
            border: none;
            padding: 8px 16px;
            border-radius: 4px;
            font-weight: bold;
            min-width: 80px;
        }}
        QPushButton:hover {{
            background-color: {colors.primary_hover};
        }}
        QPushButton:pressed {{
            background-color: {colors.primary_hover};
        }}
        QPushButton:disabled {{
            background-color: {colors.interactive_disabled};
            color: {colors.text_tertiary};
        }}
        
        
        /* List widget styling */
        QListWidget {{
            background-color: {colors.background_tertiary};
            color: {colors.text_primary};
            border: 1px solid {colors.border_primary};
            border-radius: 4px;
        }}
        QListWidget::item {{
            padding: 5px;
            border-bottom: 1px solid {colors.separator};
        }}
        QListWidget::item:selected {{
            background-color: {colors.primary};
        }}
        QListWidget::item:hover {{
            background-color: {colors.background_secondary};
        }}
        
        /* Splitter styling */
        QSplitter::handle {{
            background-color: {colors.separator};
        }}
        QSplitter::handle:horizontal {{
            width: 2px;
        }}
        QSplitter::handle:vertical {{
            height: 2px;
        }}
        
        /* Scroll bar styling */
        QScrollBar:vertical {{
            background-color: {colors.background_secondary};
            width: 12px;
            border-radius: 6px;
        }}
        QScrollBar::handle:vertical {{
            background-color: {colors.border_secondary};
            border-radius: 6px;
            min-height: 20px;
        }}
        QScrollBar::handle:vertical:hover {{
            background-color: {colors.border_primary};
        }}
        QScrollBar:horizontal {{
            background-color: {colors.background_secondary};
            height: 12px;
            border-radius: 6px;
        }}
        QScrollBar::handle:horizontal {{
            background-color: {colors.border_secondary};
            border-radius: 6px;
            min-width: 20px;
        }}
        QScrollBar::handle:horizontal:hover {{
            background-color: {colors.border_primary};
        }}
        """<|MERGE_RESOLUTION|>--- conflicted
+++ resolved
@@ -105,19 +105,11 @@
     - "warning": Caution actions using status_warning color
     """
     
-<<<<<<< HEAD
     # Global button constants - ALL buttons must use these for consistency
     PADDING = "8px"           # Universal padding for all buttons
     BORDER_RADIUS = "4px"     # Universal border radius for all buttons
     FONT_SIZE = "12px"        # Universal font size for button text
     DEFAULT_ICON_SIZE = 10    # Default icon size in pixels (fallback)
-=======
-    # Global button constants - ALL buttons must use these
-    PADDING = "8px"
-    BORDER_RADIUS = "4px"
-    FONT_SIZE = "12px"
-    DEFAULT_ICON_SIZE = 16  # Default icon size in pixels (balanced)
->>>>>>> c545487a
     
     @staticmethod
     def get_icon_size():
@@ -1283,7 +1275,6 @@
     
     @staticmethod
     def get_menu_style(colors: ColorSystem) -> str:
-<<<<<<< HEAD
         """
         Style template for menus and context menus.
         
@@ -1300,9 +1291,6 @@
         - Menu separators
         - Proper padding and spacing
         """
-=======
-        """Style for menus and context menus with theme-aware hover states."""
->>>>>>> c545487a
         return f"""
         QMenu {{
             background-color: {colors.background_secondary};
@@ -1340,7 +1328,6 @@
     
     @staticmethod
     def get_tab_widget_style(colors: ColorSystem) -> str:
-<<<<<<< HEAD
         """
         Style template for tab widgets and tab bars.
         
@@ -1361,22 +1348,6 @@
         - Unselected tabs use secondary text for hierarchy
         - Rounded top corners only for tab appearance
         """
-=======
-        """Enhanced style for tab widgets with accessibility improvements."""
-        # Import color utilities for accessibility
-        from .color_system import ColorUtils
-        
-        # Get optimal text color for selected tabs
-        selected_text_color, _ = ColorUtils.get_high_contrast_text_color_for_background(
-            colors.primary, colors, min_ratio=4.5
-        )
-        
-        # Get optimal text color for inactive tabs
-        inactive_text_color, _ = ColorUtils.get_high_contrast_text_color_for_background(
-            colors.background_tertiary, colors, min_ratio=4.5
-        )
-        
->>>>>>> c545487a
         return f"""
         QTabWidget::pane {{
             background-color: {colors.background_secondary};
